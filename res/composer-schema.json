--- conflicted
+++ resolved
@@ -663,15 +663,13 @@
                     "type": ["boolean", "string"],
                     "description": "Defaults to \"php-only\" which checks only the PHP version. Setting to true will also check the presence of required PHP extensions. If set to false, Composer will not create and require a platform_check.php file as part of the autoloader bootstrap."
                 },
-<<<<<<< HEAD
                 "bump-after-update": {
                     "type": ["string", "boolean"],
                     "description": "Defaults to false and can be any of true, false, \"dev\"` or \"no-dev\"`. If set to true, Composer will run the bump command after running the update command. If set to \"dev\" or \"no-dev\" then only the corresponding dependencies will be bumped."
-=======
+                },
                 "allow-missing-requirements": {
                     "type": ["boolean"],
                     "description": "Defaults to false. If set to true, Composer will allow install when lock file is not up to date with the latest changes in composer.json."
->>>>>>> 17930441
                 }
             }
         },
