--- conflicted
+++ resolved
@@ -981,12 +981,8 @@
             "type": "object",
             "required": ["type", "url"],
             "properties": {
-<<<<<<< HEAD
                 "name": { "type":  "string" },
-                "type": { "type": "string", "enum": ["vcs", "github", "git", "gitlab", "bitbucket", "git-bitbucket", "hg", "fossil", "perforce", "svn"] },
-=======
                 "type": { "type": "string", "enum": ["vcs", "github", "git", "gitlab", "bitbucket", "git-bitbucket", "hg", "fossil", "perforce", "svn", "forgejo"] },
->>>>>>> 50c6758e
                 "url": { "type": "string" },
                 "canonical": { "type": "boolean" },
                 "only": {
