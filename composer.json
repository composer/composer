--- conflicted
+++ resolved
@@ -33,32 +33,19 @@
         "psr/log": "^1.0 || ^2.0 || ^3.0",
         "seld/jsonlint": "^1.4",
         "seld/phar-utils": "^1.2",
-<<<<<<< HEAD
-        "symfony/console": "^5.4.35 || ^6.3.12 || ^7.0.3 || ^8.0",
-        "symfony/filesystem": "^5.4.35 || ^6.3.12 || ^7.0.3 || ^8.0",
-        "symfony/finder": "^5.4.35 || ^6.3.12 || ^7.0.3 || ^8.0",
-        "symfony/process": "^5.4.35 || ^6.3.12 || ^7.0.3 || ^8.0",
-        "react/promise": "^2.11 || ^3.3",
+        "symfony/console": "^5.4.47 || ^6.4.25 || ^7.1.10 || ^8.0",
+        "symfony/filesystem": "^5.4.45 || ^6.4.24 || ^7.1.10 || ^8.0",
+        "symfony/finder": "^5.4.45 || ^6.4.24 || ^7.1.10 || ^8.0",
+        "symfony/process": "^5.4.47 || ^6.4.25 || ^7.1.10 || ^8.0",
+        "react/promise": "^3.3",
         "composer/pcre": "^2.3 || ^3.3",
-=======
-        "symfony/console": "^5.4.47 || ^6.4.25 || ^7.1.10",
-        "symfony/filesystem": "^5.4.45 || ^6.4.24 || ^7.1.10",
-        "symfony/finder": "^5.4.45 || ^6.4.24 || ^7.1.10",
-        "symfony/process": "^5.4.47 || ^6.4.25 || ^7.1.10",
-        "react/promise": "^3.3",
-        "composer/pcre": "^2.2 || ^3.2",
->>>>>>> 508506f4
         "symfony/polyfill-php73": "^1.24",
         "symfony/polyfill-php80": "^1.24",
         "symfony/polyfill-php81": "^1.24",
         "seld/signal-handler": "^2.0"
     },
     "require-dev": {
-<<<<<<< HEAD
-        "symfony/phpunit-bridge": "^6.4.3 || ^7.0.1 || ^8.0",
-=======
-        "symfony/phpunit-bridge": "^6.4.25 || ^7.3.3",
->>>>>>> 508506f4
+        "symfony/phpunit-bridge": "^6.4.25 || ^7.3.3 || ^8.0",
         "phpstan/phpstan": "^1.11.8",
         "phpstan/phpstan-phpunit": "^1.4.0",
         "phpstan/phpstan-deprecation-rules": "^1.2.0",
