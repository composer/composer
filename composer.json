{
    "name": "composer/composer",
    "type": "library",
    "description": "Composer helps you declare, manage and install dependencies of PHP projects. It ensures you have the right stack everywhere.",
    "keywords": [
        "package",
        "dependency",
        "autoload"
    ],
    "homepage": "https://getcomposer.org/",
    "license": "MIT",
    "authors": [
        {
            "name": "Nils Adermann",
            "email": "naderman@naderman.de",
            "homepage": "https://www.naderman.de"
        },
        {
            "name": "Jordi Boggiano",
            "email": "j.boggiano@seld.be",
            "homepage": "https://seld.be"
        }
    ],
    "require": {
        "php": "^5.3.2 || ^7.0",
        "composer/ca-bundle": "^1.0",
<<<<<<< HEAD
        "composer/semver": "dev-feature/constraint-bounds",
=======
        "composer/semver": "^2.0@dev",
>>>>>>> 12be472c
        "composer/spdx-licenses": "^1.2",
        "composer/xdebug-handler": "^1.1",
        "justinrainbow/json-schema": "^3.0 || ^4.0 || ^5.0",
        "psr/log": "^1.0",
        "seld/jsonlint": "^1.4",
        "seld/phar-utils": "^1.0",
        "symfony/console": "^2.7 || ^3.0 || ^4.0 || ^5.0",
        "symfony/filesystem": "^2.7 || ^3.0 || ^4.0 || ^5.0",
        "symfony/finder": "^2.7 || ^3.0 || ^4.0 || ^5.0",
        "symfony/process": "^2.7 || ^3.0 || ^4.0 || ^5.0",
        "react/promise": "^1.2 || ^2.7"
    },
    "conflict": {
        "symfony/console": "2.8.38"
    },
    "require-dev": {
        "symfony/phpunit-bridge": "^3.4",
        "phpspec/prophecy": "^1.10"
    },
    "suggest": {
        "ext-openssl": "Enabling the openssl extension allows you to access https URLs for repositories and packages",
        "ext-zip": "Enabling the zip extension allows you to unzip archives",
        "ext-zlib": "Allow gzip compression of HTTP requests"
    },
    "config": {
        "platform": {
            "php": "5.3.9"
        }
    },
    "extra": {
        "branch-alias": {
            "dev-master": "2.0-dev"
        }
    },
    "autoload": {
        "psr-4": {
            "Composer\\": "src/Composer"
        }
    },
    "autoload-dev": {
        "psr-4": {
            "Composer\\Test\\": "tests/Composer/Test",
            "Composer\\PHPStanRules\\": "phpstan/Rules/src",
            "Composer\\PHPStanRulesTests\\": "phpstan/Rules/tests"
        },
        "classmap": [
            "phpstan/Rules/tests/data"
        ]
    },
    "bin": [
        "bin/composer"
    ],
    "scripts": {
        "compile": "@php -dphar.readonly=0 bin/compile",
        "test": "simple-phpunit"
    },
    "scripts-descriptions": {
        "compile": "Compile composer.phar",
        "test": "Run all tests"
    },
    "support": {
        "issues": "https://github.com/composer/composer/issues",
        "irc": "irc://irc.freenode.org/composer"
    },
    "repositories": [
        {
            "type": "vcs",
            "url": "https://github.com/Toflar/semver"
        }
    ]
}<|MERGE_RESOLUTION|>--- conflicted
+++ resolved
@@ -24,11 +24,7 @@
     "require": {
         "php": "^5.3.2 || ^7.0",
         "composer/ca-bundle": "^1.0",
-<<<<<<< HEAD
         "composer/semver": "dev-feature/constraint-bounds",
-=======
-        "composer/semver": "^2.0@dev",
->>>>>>> 12be472c
         "composer/spdx-licenses": "^1.2",
         "composer/xdebug-handler": "^1.1",
         "justinrainbow/json-schema": "^3.0 || ^4.0 || ^5.0",
