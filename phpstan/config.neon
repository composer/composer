--- conflicted
+++ resolved
@@ -1,17 +1,12 @@
 parameters:
-<<<<<<< HEAD
     level: 1
-=======
     autoload_files:
         - autoload.php
-    level: 0
->>>>>>> cb68fc31
     excludes_analyse:
        - '../tests/Composer/Test/Fixtures/*'
        - '../tests/Composer/Test/Autoload/Fixtures/*'
        - '../tests/Composer/Test/Plugin/Fixtures/*'
     ignoreErrors:
-<<<<<<< HEAD
         # unused parameters
         - '~^Constructor of class Composer\\Repository\\VcsRepository has an unused parameter \$dispatcher\.$~'
         - '~^Constructor of class Composer\\Repository\\PearRepository has an unused parameter \$dispatcher\.$~'
@@ -32,10 +27,6 @@
         -
             message: '~^Constant PHP_WINDOWS_VERSION_MINOR not found\.$~'
             path: '*/src/Composer/Downloader/PathDownloader.php'
-=======
-        # ion cube is not installed
-        - '~^Function ioncube_loader_\w+ not found\.$~'
->>>>>>> cb68fc31
 
         # variables from global scope
         - '~^Undefined variable: \$vendorDir$~'
