{
<<<<<<< HEAD
    "hash": "34f13094ecccd74e3a821515658b66bb",
=======
    "hash": "a1b94e69712d09a07bb817423533c483",
>>>>>>> 5e0b39ee
    "packages": [
        {
            "package": "justinrainbow/json-schema",
            "version": "1.1.0"
        },
        {
            "package": "seld/jsonlint",
            "version": "1.0.0"
        },
        {
            "package": "symfony/console",
<<<<<<< HEAD
            "version": "dev-master",
            "alias-pretty-version": "2.1.x-dev",
            "alias-version": "2.1.9999999.9999999-dev"
        },
        {
            "package": "symfony/console",
            "version": "dev-master",
            "source-reference": "3b66f1056f5ac37146d3b755964e8a43a205f2f5",
            "commit-date": "1344349441"
        },
        {
            "package": "symfony/finder",
            "version": "dev-master",
            "alias-pretty-version": "2.1.x-dev",
            "alias-version": "2.1.9999999.9999999-dev"
        },
        {
            "package": "symfony/finder",
            "version": "dev-master",
            "source-reference": "v2.1.0-RC1",
            "commit-date": "1343512949"
        },
        {
            "package": "symfony/process",
            "version": "dev-master",
            "alias-pretty-version": "2.1.x-dev",
            "alias-version": "2.1.9999999.9999999-dev"
        },
        {
            "package": "symfony/process",
            "version": "dev-master",
            "source-reference": "v2.1.0-RC1",
            "commit-date": "1343512949"
=======
            "version": "v2.1.0-RC1"
        },
        {
            "package": "symfony/finder",
            "version": "v2.1.0-RC1"
        },
        {
            "package": "symfony/process",
            "version": "v2.1.0-RC1"
>>>>>>> 5e0b39ee
        }
    ],
    "packages-dev": null,
    "aliases": [

    ],
    "minimum-stability": "stable",
    "stability-flags": {
        "symfony/console": 5,
        "symfony/finder": 5,
        "symfony/process": 5
    }
}<|MERGE_RESOLUTION|>--- conflicted
+++ resolved
@@ -1,9 +1,5 @@
 {
-<<<<<<< HEAD
-    "hash": "34f13094ecccd74e3a821515658b66bb",
-=======
     "hash": "a1b94e69712d09a07bb817423533c483",
->>>>>>> 5e0b39ee
     "packages": [
         {
             "package": "justinrainbow/json-schema",
@@ -15,7 +11,6 @@
         },
         {
             "package": "symfony/console",
-<<<<<<< HEAD
             "version": "dev-master",
             "alias-pretty-version": "2.1.x-dev",
             "alias-version": "2.1.9999999.9999999-dev"
@@ -35,8 +30,8 @@
         {
             "package": "symfony/finder",
             "version": "dev-master",
-            "source-reference": "v2.1.0-RC1",
-            "commit-date": "1343512949"
+            "source-reference": "1af11ab3a686f9c45f2a8d9d721d5717cdd5f1d6",
+            "commit-date": "1345026762"
         },
         {
             "package": "symfony/process",
@@ -49,17 +44,6 @@
             "version": "dev-master",
             "source-reference": "v2.1.0-RC1",
             "commit-date": "1343512949"
-=======
-            "version": "v2.1.0-RC1"
-        },
-        {
-            "package": "symfony/finder",
-            "version": "v2.1.0-RC1"
-        },
-        {
-            "package": "symfony/process",
-            "version": "v2.1.0-RC1"
->>>>>>> 5e0b39ee
         }
     ],
     "packages-dev": null,
