--- conflicted
+++ resolved
@@ -4,11 +4,7 @@
         "Read more about it at https://getcomposer.org/doc/01-basic-usage.md#installing-dependencies",
         "This file is @generated automatically"
     ],
-<<<<<<< HEAD
-    "content-hash": "974a2c6e6aaf5ce9c7cbb79b5d611dc7",
-=======
     "content-hash": "d7a4125addf2dcde0147183741422946",
->>>>>>> 508506f4
     "packages": [
         {
             "name": "composer/ca-bundle",
