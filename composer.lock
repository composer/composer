--- conflicted
+++ resolved
@@ -4,11 +4,7 @@
         "Read more about it at https://getcomposer.org/doc/01-basic-usage.md#installing-dependencies",
         "This file is @generated automatically"
     ],
-<<<<<<< HEAD
-    "content-hash": "5ecfd05f35343c3780b3a896c59e6cb0",
-=======
-    "content-hash": "6301182f669abc92b1306f932e92c173",
->>>>>>> e14d28ba
+    "content-hash": "bbb9ffc97dcec54f38fdc5b4bf9a287d",
     "packages": [
         {
             "name": "composer/ca-bundle",
