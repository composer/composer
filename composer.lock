--- conflicted
+++ resolved
@@ -639,21 +639,12 @@
             },
             "type": "library",
             "autoload": {
-<<<<<<< HEAD
-                "psr-4": {
-                    "React\\Promise\\": "src/"
-                },
                 "files": [
                     "src/functions_include.php"
-                ]
-=======
-                "files": [
-                    "src/React/Promise/functions_include.php"
                 ],
-                "psr-0": {
-                    "React\\Promise": "src/"
-                }
->>>>>>> 335c3c94
+                "psr-4": {
+                    "React\\Promise\\": "src/"
+                }
             },
             "notification-url": "https://packagist.org/downloads/",
             "license": [
@@ -789,16 +780,16 @@
         },
         {
             "name": "symfony/console",
-            "version": "v5.4.2",
+            "version": "v5.4.3",
             "source": {
                 "type": "git",
                 "url": "https://github.com/symfony/console.git",
-                "reference": "a2c6b7ced2eb7799a35375fb9022519282b5405e"
-            },
-            "dist": {
-                "type": "zip",
-                "url": "https://api.github.com/repos/symfony/console/zipball/a2c6b7ced2eb7799a35375fb9022519282b5405e",
-                "reference": "a2c6b7ced2eb7799a35375fb9022519282b5405e",
+                "reference": "a2a86ec353d825c75856c6fd14fac416a7bdb6b8"
+            },
+            "dist": {
+                "type": "zip",
+                "url": "https://api.github.com/repos/symfony/console/zipball/a2a86ec353d825c75856c6fd14fac416a7bdb6b8",
+                "reference": "a2a86ec353d825c75856c6fd14fac416a7bdb6b8",
                 "shasum": ""
             },
             "require": {
@@ -868,7 +859,7 @@
                 "terminal"
             ],
             "support": {
-                "source": "https://github.com/symfony/console/tree/v5.4.2"
+                "source": "https://github.com/symfony/console/tree/v5.4.3"
             },
             "funding": [
                 {
@@ -884,7 +875,7 @@
                     "type": "tidelift"
                 }
             ],
-            "time": "2021-12-20T16:11:12+00:00"
+            "time": "2022-01-26T16:28:35+00:00"
         },
         {
             "name": "symfony/deprecation-contracts",
@@ -955,16 +946,16 @@
         },
         {
             "name": "symfony/filesystem",
-            "version": "v5.4.0",
+            "version": "v5.4.3",
             "source": {
                 "type": "git",
                 "url": "https://github.com/symfony/filesystem.git",
-                "reference": "731f917dc31edcffec2c6a777f3698c33bea8f01"
-            },
-            "dist": {
-                "type": "zip",
-                "url": "https://api.github.com/repos/symfony/filesystem/zipball/731f917dc31edcffec2c6a777f3698c33bea8f01",
-                "reference": "731f917dc31edcffec2c6a777f3698c33bea8f01",
+                "reference": "0f0c4bf1840420f4aef3f32044a9dbb24682731b"
+            },
+            "dist": {
+                "type": "zip",
+                "url": "https://api.github.com/repos/symfony/filesystem/zipball/0f0c4bf1840420f4aef3f32044a9dbb24682731b",
+                "reference": "0f0c4bf1840420f4aef3f32044a9dbb24682731b",
                 "shasum": ""
             },
             "require": {
@@ -999,7 +990,7 @@
             "description": "Provides basic utilities for the filesystem",
             "homepage": "https://symfony.com",
             "support": {
-                "source": "https://github.com/symfony/filesystem/tree/v5.4.0"
+                "source": "https://github.com/symfony/filesystem/tree/v5.4.3"
             },
             "funding": [
                 {
@@ -1015,20 +1006,20 @@
                     "type": "tidelift"
                 }
             ],
-            "time": "2021-10-28T13:39:27+00:00"
+            "time": "2022-01-02T09:53:40+00:00"
         },
         {
             "name": "symfony/finder",
-            "version": "v5.4.2",
+            "version": "v5.4.3",
             "source": {
                 "type": "git",
                 "url": "https://github.com/symfony/finder.git",
-                "reference": "e77046c252be48c48a40816187ed527703c8f76c"
-            },
-            "dist": {
-                "type": "zip",
-                "url": "https://api.github.com/repos/symfony/finder/zipball/e77046c252be48c48a40816187ed527703c8f76c",
-                "reference": "e77046c252be48c48a40816187ed527703c8f76c",
+                "reference": "231313534dded84c7ecaa79d14bc5da4ccb69b7d"
+            },
+            "dist": {
+                "type": "zip",
+                "url": "https://api.github.com/repos/symfony/finder/zipball/231313534dded84c7ecaa79d14bc5da4ccb69b7d",
+                "reference": "231313534dded84c7ecaa79d14bc5da4ccb69b7d",
                 "shasum": ""
             },
             "require": {
@@ -1062,7 +1053,7 @@
             "description": "Finds files and directories via an intuitive fluent interface",
             "homepage": "https://symfony.com",
             "support": {
-                "source": "https://github.com/symfony/finder/tree/v5.4.2"
+                "source": "https://github.com/symfony/finder/tree/v5.4.3"
             },
             "funding": [
                 {
@@ -1078,7 +1069,7 @@
                     "type": "tidelift"
                 }
             ],
-            "time": "2021-12-15T11:06:13+00:00"
+            "time": "2022-01-26T16:34:36+00:00"
         },
         {
             "name": "symfony/polyfill-ctype",
@@ -1574,16 +1565,16 @@
         },
         {
             "name": "symfony/process",
-            "version": "v5.4.2",
+            "version": "v5.4.3",
             "source": {
                 "type": "git",
                 "url": "https://github.com/symfony/process.git",
-                "reference": "2b3ba8722c4aaf3e88011be5e7f48710088fb5e4"
-            },
-            "dist": {
-                "type": "zip",
-                "url": "https://api.github.com/repos/symfony/process/zipball/2b3ba8722c4aaf3e88011be5e7f48710088fb5e4",
-                "reference": "2b3ba8722c4aaf3e88011be5e7f48710088fb5e4",
+                "reference": "553f50487389a977eb31cf6b37faae56da00f753"
+            },
+            "dist": {
+                "type": "zip",
+                "url": "https://api.github.com/repos/symfony/process/zipball/553f50487389a977eb31cf6b37faae56da00f753",
+                "reference": "553f50487389a977eb31cf6b37faae56da00f753",
                 "shasum": ""
             },
             "require": {
@@ -1616,7 +1607,7 @@
             "description": "Executes commands in sub-processes",
             "homepage": "https://symfony.com",
             "support": {
-                "source": "https://github.com/symfony/process/tree/v5.4.2"
+                "source": "https://github.com/symfony/process/tree/v5.4.3"
             },
             "funding": [
                 {
@@ -1632,7 +1623,7 @@
                     "type": "tidelift"
                 }
             ],
-            "time": "2021-12-27T21:01:00+00:00"
+            "time": "2022-01-26T16:28:35+00:00"
         },
         {
             "name": "symfony/service-contracts",
@@ -1719,16 +1710,16 @@
         },
         {
             "name": "symfony/string",
-            "version": "v5.4.2",
+            "version": "v5.4.3",
             "source": {
                 "type": "git",
                 "url": "https://github.com/symfony/string.git",
-                "reference": "e6a5d5ecf6589c5247d18e0e74e30b11dfd51a3d"
-            },
-            "dist": {
-                "type": "zip",
-                "url": "https://api.github.com/repos/symfony/string/zipball/e6a5d5ecf6589c5247d18e0e74e30b11dfd51a3d",
-                "reference": "e6a5d5ecf6589c5247d18e0e74e30b11dfd51a3d",
+                "reference": "92043b7d8383e48104e411bc9434b260dbeb5a10"
+            },
+            "dist": {
+                "type": "zip",
+                "url": "https://api.github.com/repos/symfony/string/zipball/92043b7d8383e48104e411bc9434b260dbeb5a10",
+                "reference": "92043b7d8383e48104e411bc9434b260dbeb5a10",
                 "shasum": ""
             },
             "require": {
@@ -1785,7 +1776,7 @@
                 "utf8"
             ],
             "support": {
-                "source": "https://github.com/symfony/string/tree/v5.4.2"
+                "source": "https://github.com/symfony/string/tree/v5.4.3"
             },
             "funding": [
                 {
@@ -1801,22 +1792,22 @@
                     "type": "tidelift"
                 }
             ],
-            "time": "2021-12-16T21:52:00+00:00"
+            "time": "2022-01-02T09:53:40+00:00"
         }
     ],
     "packages-dev": [
         {
             "name": "phpstan/phpstan",
-            "version": "1.4.2",
+            "version": "1.4.5",
             "source": {
                 "type": "git",
                 "url": "https://github.com/phpstan/phpstan.git",
-                "reference": "1dd8f3e40bf7aa30031a75c65cece99220a161b8"
-            },
-            "dist": {
-                "type": "zip",
-                "url": "https://api.github.com/repos/phpstan/phpstan/zipball/1dd8f3e40bf7aa30031a75c65cece99220a161b8",
-                "reference": "1dd8f3e40bf7aa30031a75c65cece99220a161b8",
+                "reference": "150d1fbd82fb71ff76b3bd7f6ea6006d89c5f0c3"
+            },
+            "dist": {
+                "type": "zip",
+                "url": "https://api.github.com/repos/phpstan/phpstan/zipball/150d1fbd82fb71ff76b3bd7f6ea6006d89c5f0c3",
+                "reference": "150d1fbd82fb71ff76b3bd7f6ea6006d89c5f0c3",
                 "shasum": ""
             },
             "require": {
@@ -1847,7 +1838,7 @@
             "description": "PHPStan - PHP Static Analysis Tool",
             "support": {
                 "issues": "https://github.com/phpstan/phpstan/issues",
-                "source": "https://github.com/phpstan/phpstan/tree/1.4.2"
+                "source": "https://github.com/phpstan/phpstan/tree/1.4.5"
             },
             "funding": [
                 {
@@ -1867,7 +1858,7 @@
                     "type": "tidelift"
                 }
             ],
-            "time": "2022-01-18T16:09:11+00:00"
+            "time": "2022-02-02T19:35:10+00:00"
         },
         {
             "name": "phpstan/phpstan-deprecation-rules",
@@ -2027,16 +2018,16 @@
         },
         {
             "name": "symfony/phpunit-bridge",
-            "version": "v6.0.0",
+            "version": "v6.0.3",
             "source": {
                 "type": "git",
                 "url": "https://github.com/symfony/phpunit-bridge.git",
-                "reference": "5d6cc6720085084f504d2482fc4a2f268784006b"
-            },
-            "dist": {
-                "type": "zip",
-                "url": "https://api.github.com/repos/symfony/phpunit-bridge/zipball/5d6cc6720085084f504d2482fc4a2f268784006b",
-                "reference": "5d6cc6720085084f504d2482fc4a2f268784006b",
+                "reference": "81f5e8e453433e0182a49ca45d4734cb3a2f818f"
+            },
+            "dist": {
+                "type": "zip",
+                "url": "https://api.github.com/repos/symfony/phpunit-bridge/zipball/81f5e8e453433e0182a49ca45d4734cb3a2f818f",
+                "reference": "81f5e8e453433e0182a49ca45d4734cb3a2f818f",
                 "shasum": ""
             },
             "require": {
@@ -2090,7 +2081,7 @@
             "description": "Provides utilities for PHPUnit, especially user deprecation notices management",
             "homepage": "https://symfony.com",
             "support": {
-                "source": "https://github.com/symfony/phpunit-bridge/tree/v6.0.0"
+                "source": "https://github.com/symfony/phpunit-bridge/tree/v6.0.3"
             },
             "funding": [
                 {
@@ -2106,7 +2097,7 @@
                     "type": "tidelift"
                 }
             ],
-            "time": "2021-11-29T15:32:57+00:00"
+            "time": "2022-01-26T17:23:29+00:00"
         }
     ],
     "aliases": [],
