{
    "_readme": [
        "This file locks the dependencies of your project to a known state",
        "Read more about it at https://getcomposer.org/doc/01-basic-usage.md#installing-dependencies",
        "This file is @generated automatically"
    ],
<<<<<<< HEAD
    "content-hash": "0ebd2ece53e632255689f92d9b598663",
=======
    "content-hash": "a0a9399315ac0b612d4296b8df745112",
>>>>>>> 12be472c
    "packages": [
        {
            "name": "composer/ca-bundle",
            "version": "1.2.7",
            "source": {
                "type": "git",
                "url": "https://github.com/composer/ca-bundle.git",
                "reference": "95c63ab2117a72f48f5a55da9740a3273d45b7fd"
            },
            "dist": {
                "type": "zip",
                "url": "https://api.github.com/repos/composer/ca-bundle/zipball/95c63ab2117a72f48f5a55da9740a3273d45b7fd",
                "reference": "95c63ab2117a72f48f5a55da9740a3273d45b7fd",
                "shasum": ""
            },
            "require": {
                "ext-openssl": "*",
                "ext-pcre": "*",
                "php": "^5.3.2 || ^7.0 || ^8.0"
            },
            "require-dev": {
                "phpunit/phpunit": "^4.8.35 || ^5.7 || 6.5 - 8",
                "psr/log": "^1.0",
                "symfony/process": "^2.5 || ^3.0 || ^4.0 || ^5.0"
            },
            "type": "library",
            "extra": {
                "branch-alias": {
                    "dev-master": "1.x-dev"
                }
            },
            "autoload": {
                "psr-4": {
                    "Composer\\CaBundle\\": "src"
                }
            },
            "notification-url": "https://packagist.org/downloads/",
            "license": [
                "MIT"
            ],
            "authors": [
                {
                    "name": "Jordi Boggiano",
                    "email": "j.boggiano@seld.be",
                    "homepage": "http://seld.be"
                }
            ],
            "description": "Lets you find a path to the system CA bundle, and includes a fallback to the Mozilla CA bundle.",
            "keywords": [
                "cabundle",
                "cacert",
                "certificate",
                "ssl",
                "tls"
            ],
            "support": {
                "irc": "irc://irc.freenode.org/composer",
                "issues": "https://github.com/composer/ca-bundle/issues",
                "source": "https://github.com/composer/ca-bundle/tree/1.2.7"
            },
            "funding": [
                {
                    "url": "https://packagist.com",
                    "type": "custom"
                },
                {
                    "url": "https://tidelift.com/funding/github/packagist/composer/composer",
                    "type": "tidelift"
                }
            ],
            "time": "2020-04-08T08:27:21+00:00"
        },
        {
            "name": "composer/semver",
<<<<<<< HEAD
            "version": "dev-feature/constraint-bounds",
            "source": {
                "type": "git",
                "url": "https://github.com/Toflar/semver.git",
                "reference": "e09b73cc0671ef06a8e1d0988b439fa0910a297a"
            },
            "dist": {
                "type": "zip",
                "url": "https://api.github.com/repos/Toflar/semver/zipball/e09b73cc0671ef06a8e1d0988b439fa0910a297a",
                "reference": "e09b73cc0671ef06a8e1d0988b439fa0910a297a",
=======
            "version": "2.0.x-dev",
            "source": {
                "type": "git",
                "url": "https://github.com/composer/semver.git",
                "reference": "4df5ff3249f01018504939d66040d8d2b783d820"
            },
            "dist": {
                "type": "zip",
                "url": "https://api.github.com/repos/composer/semver/zipball/4df5ff3249f01018504939d66040d8d2b783d820",
                "reference": "4df5ff3249f01018504939d66040d8d2b783d820",
>>>>>>> 12be472c
                "shasum": ""
            },
            "require": {
                "php": "^5.3.2 || ^7.0"
            },
            "require-dev": {
                "phpunit/phpunit": "^4.5 || ^5.0.5"
            },
            "type": "library",
            "extra": {
                "branch-alias": {
                    "dev-master": "2.x-dev"
                }
            },
            "autoload": {
                "psr-4": {
                    "Composer\\Semver\\": "src"
                }
            },
            "autoload-dev": {
                "psr-4": {
                    "Composer\\Semver\\": "tests"
                }
            },
            "scripts": {
                "test": [
                    "phpunit"
                ]
            },
            "license": [
                "MIT"
            ],
            "authors": [
                {
                    "name": "Nils Adermann",
                    "email": "naderman@naderman.de",
                    "homepage": "http://www.naderman.de"
                },
                {
                    "name": "Jordi Boggiano",
                    "email": "j.boggiano@seld.be",
                    "homepage": "http://seld.be"
                },
                {
                    "name": "Rob Bast",
                    "email": "rob.bast@gmail.com",
                    "homepage": "http://robbast.nl"
                }
            ],
            "description": "Semver library that offers utilities, version constraint parsing and validation.",
            "keywords": [
                "semantic",
                "semver",
                "validation",
                "versioning"
            ],
            "support": {
                "irc": "irc://irc.freenode.org/composer",
                "issues": "https://github.com/composer/semver/issues",
<<<<<<< HEAD
                "source": "https://github.com/Toflar/semver/tree/feature/constraint-bounds"
            },
            "time": "2020-02-03T16:43:54+00:00"
=======
                "source": "https://github.com/composer/semver/tree/2.0"
            },
            "funding": [
                {
                    "url": "https://packagist.com",
                    "type": "custom"
                },
                {
                    "url": "https://tidelift.com/funding/github/packagist/composer/composer",
                    "type": "tidelift"
                }
            ],
            "time": "2020-03-11T13:41:23+00:00"
>>>>>>> 12be472c
        },
        {
            "name": "composer/spdx-licenses",
            "version": "1.5.3",
            "source": {
                "type": "git",
                "url": "https://github.com/composer/spdx-licenses.git",
                "reference": "0c3e51e1880ca149682332770e25977c70cf9dae"
            },
            "dist": {
                "type": "zip",
                "url": "https://api.github.com/repos/composer/spdx-licenses/zipball/0c3e51e1880ca149682332770e25977c70cf9dae",
                "reference": "0c3e51e1880ca149682332770e25977c70cf9dae",
                "shasum": ""
            },
            "require": {
                "php": "^5.3.2 || ^7.0 || ^8.0"
            },
            "require-dev": {
                "phpunit/phpunit": "^4.8.35 || ^5.7 || 6.5 - 7"
            },
            "type": "library",
            "extra": {
                "branch-alias": {
                    "dev-master": "1.x-dev"
                }
            },
            "autoload": {
                "psr-4": {
                    "Composer\\Spdx\\": "src"
                }
            },
            "notification-url": "https://packagist.org/downloads/",
            "license": [
                "MIT"
            ],
            "description": "SPDX licenses list and validation library.",
<<<<<<< HEAD
            "time": "2019-07-29T10:31:59+00:00"
=======
            "keywords": [
                "license",
                "spdx",
                "validator"
            ],
            "support": {
                "irc": "irc://irc.freenode.org/composer",
                "issues": "https://github.com/composer/spdx-licenses/issues",
                "source": "https://github.com/composer/spdx-licenses/tree/1.5.3"
            },
            "time": "2020-02-14T07:44:31+00:00"
>>>>>>> 12be472c
        },
        {
            "name": "composer/xdebug-handler",
            "version": "1.4.1",
            "source": {
                "type": "git",
                "url": "https://github.com/composer/xdebug-handler.git",
                "reference": "1ab9842d69e64fb3a01be6b656501032d1b78cb7"
            },
            "dist": {
                "type": "zip",
                "url": "https://api.github.com/repos/composer/xdebug-handler/zipball/1ab9842d69e64fb3a01be6b656501032d1b78cb7",
                "reference": "1ab9842d69e64fb3a01be6b656501032d1b78cb7",
                "shasum": ""
            },
            "require": {
                "php": "^5.3.2 || ^7.0 || ^8.0",
                "psr/log": "^1.0"
            },
            "require-dev": {
                "phpunit/phpunit": "^4.8.35 || ^5.7 || 6.5 - 8"
            },
            "type": "library",
            "autoload": {
                "psr-4": {
                    "Composer\\XdebugHandler\\": "src"
                }
            },
            "notification-url": "https://packagist.org/downloads/",
            "license": [
                "MIT"
            ],
            "authors": [
                {
                    "name": "John Stevenson",
                    "email": "john-stevenson@blueyonder.co.uk"
                }
            ],
            "description": "Restarts a process without Xdebug.",
            "keywords": [
                "Xdebug",
                "performance"
            ],
            "support": {
                "irc": "irc://irc.freenode.org/composer",
                "issues": "https://github.com/composer/xdebug-handler/issues",
                "source": "https://github.com/composer/xdebug-handler/tree/master"
            },
            "funding": [
                {
                    "url": "https://packagist.com",
                    "type": "custom"
                }
            ],
            "time": "2020-03-01T12:26:26+00:00"
        },
        {
            "name": "justinrainbow/json-schema",
            "version": "5.2.9",
            "source": {
                "type": "git",
                "url": "https://github.com/justinrainbow/json-schema.git",
                "reference": "44c6787311242a979fa15c704327c20e7221a0e4"
            },
            "dist": {
                "type": "zip",
                "url": "https://api.github.com/repos/justinrainbow/json-schema/zipball/44c6787311242a979fa15c704327c20e7221a0e4",
                "reference": "44c6787311242a979fa15c704327c20e7221a0e4",
                "shasum": ""
            },
            "require": {
                "php": ">=5.3.3"
            },
            "require-dev": {
                "friendsofphp/php-cs-fixer": "~2.2.20||~2.15.1",
                "json-schema/json-schema-test-suite": "1.2.0",
                "phpunit/phpunit": "^4.8.35"
            },
            "bin": [
                "bin/validate-json"
            ],
            "type": "library",
            "extra": {
                "branch-alias": {
                    "dev-master": "5.0.x-dev"
                }
            },
            "autoload": {
                "psr-4": {
                    "JsonSchema\\": "src/JsonSchema/"
                }
            },
            "notification-url": "https://packagist.org/downloads/",
            "license": [
                "MIT"
            ],
            "authors": [
                {
                    "name": "Bruno Prieto Reis",
                    "email": "bruno.p.reis@gmail.com"
                },
                {
                    "name": "Justin Rainbow",
                    "email": "justin.rainbow@gmail.com"
                },
                {
                    "name": "Igor Wiedler",
                    "email": "igor@wiedler.ch"
                },
                {
                    "name": "Robert Schönthal",
                    "email": "seroscho@googlemail.com"
                }
            ],
            "description": "A library to validate a json schema.",
            "homepage": "https://github.com/justinrainbow/json-schema",
            "keywords": [
                "json",
                "schema"
            ],
            "support": {
                "issues": "https://github.com/justinrainbow/json-schema/issues",
                "source": "https://github.com/justinrainbow/json-schema/tree/5.2.9"
            },
            "time": "2019-09-25T14:49:45+00:00"
        },
        {
            "name": "psr/log",
            "version": "1.1.3",
            "source": {
                "type": "git",
                "url": "https://github.com/php-fig/log.git",
                "reference": "0f73288fd15629204f9d42b7055f72dacbe811fc"
            },
            "dist": {
                "type": "zip",
                "url": "https://api.github.com/repos/php-fig/log/zipball/0f73288fd15629204f9d42b7055f72dacbe811fc",
                "reference": "0f73288fd15629204f9d42b7055f72dacbe811fc",
                "shasum": ""
            },
            "require": {
                "php": ">=5.3.0"
            },
            "type": "library",
            "extra": {
                "branch-alias": {
                    "dev-master": "1.1.x-dev"
                }
            },
            "autoload": {
                "psr-4": {
                    "Psr\\Log\\": "Psr/Log/"
                }
            },
            "notification-url": "https://packagist.org/downloads/",
            "license": [
                "MIT"
            ],
            "authors": [
                {
                    "name": "PHP-FIG",
                    "homepage": "http://www.php-fig.org/"
                }
            ],
            "description": "Common interface for logging libraries",
            "homepage": "https://github.com/php-fig/log",
            "keywords": [
                "log",
                "psr",
                "psr-3"
            ],
            "support": {
                "source": "https://github.com/php-fig/log/tree/1.1.3"
            },
            "time": "2020-03-23T09:12:05+00:00"
        },
        {
            "name": "react/promise",
            "version": "v1.2.1",
            "source": {
                "type": "git",
                "url": "https://github.com/reactphp/promise.git",
                "reference": "eefff597e67ff66b719f8171480add3c91474a1e"
            },
            "dist": {
                "type": "zip",
                "url": "https://api.github.com/repos/reactphp/promise/zipball/eefff597e67ff66b719f8171480add3c91474a1e",
                "reference": "eefff597e67ff66b719f8171480add3c91474a1e",
                "shasum": ""
            },
            "require": {
                "php": ">=5.3.3"
            },
            "type": "library",
            "extra": {
                "branch-alias": {
                    "dev-master": "1.1-dev"
                }
            },
            "autoload": {
                "psr-0": {
                    "React\\Promise": "src/"
                },
                "files": [
                    "src/React/Promise/functions_include.php"
                ]
            },
            "notification-url": "https://packagist.org/downloads/",
            "license": [
                "MIT"
            ],
            "description": "A lightweight implementation of CommonJS Promises/A for PHP",
            "time": "2016-03-07T13:46:50+00:00"
        },
        {
            "name": "seld/jsonlint",
            "version": "1.7.2",
            "source": {
                "type": "git",
                "url": "https://github.com/Seldaek/jsonlint.git",
                "reference": "e2e5d290e4d2a4f0eb449f510071392e00e10d19"
            },
            "dist": {
                "type": "zip",
                "url": "https://api.github.com/repos/Seldaek/jsonlint/zipball/e2e5d290e4d2a4f0eb449f510071392e00e10d19",
                "reference": "e2e5d290e4d2a4f0eb449f510071392e00e10d19",
                "shasum": ""
            },
            "require": {
                "php": "^5.3 || ^7.0"
            },
            "require-dev": {
                "phpunit/phpunit": "^4.8.35 || ^5.7 || ^6.0"
            },
            "bin": [
                "bin/jsonlint"
            ],
            "type": "library",
            "autoload": {
                "psr-4": {
                    "Seld\\JsonLint\\": "src/Seld/JsonLint/"
                }
            },
            "notification-url": "https://packagist.org/downloads/",
            "license": [
                "MIT"
            ],
            "authors": [
                {
                    "name": "Jordi Boggiano",
                    "email": "j.boggiano@seld.be",
                    "homepage": "http://seld.be"
                }
            ],
            "description": "JSON Linter",
            "keywords": [
                "json",
                "linter",
                "parser",
                "validator"
            ],
            "support": {
                "issues": "https://github.com/Seldaek/jsonlint/issues",
                "source": "https://github.com/Seldaek/jsonlint/tree/1.7.2"
            },
            "time": "2019-10-24T14:27:39+00:00"
        },
        {
            "name": "seld/phar-utils",
            "version": "1.1.0",
            "source": {
                "type": "git",
                "url": "https://github.com/Seldaek/phar-utils.git",
                "reference": "8800503d56b9867d43d9c303b9cbcc26016e82f0"
            },
            "dist": {
                "type": "zip",
                "url": "https://api.github.com/repos/Seldaek/phar-utils/zipball/8800503d56b9867d43d9c303b9cbcc26016e82f0",
                "reference": "8800503d56b9867d43d9c303b9cbcc26016e82f0",
                "shasum": ""
            },
            "require": {
                "php": ">=5.3"
            },
            "type": "library",
            "extra": {
                "branch-alias": {
                    "dev-master": "1.x-dev"
                }
            },
            "autoload": {
                "psr-4": {
                    "Seld\\PharUtils\\": "src/"
                }
            },
            "notification-url": "https://packagist.org/downloads/",
            "license": [
                "MIT"
            ],
            "authors": [
                {
                    "name": "Jordi Boggiano",
                    "email": "j.boggiano@seld.be"
                }
            ],
            "description": "PHAR file format utilities, for when PHP phars you up",
            "keywords": [
                "phar"
            ],
            "support": {
                "issues": "https://github.com/Seldaek/phar-utils/issues",
                "source": "https://github.com/Seldaek/phar-utils/tree/1.1.0"
            },
            "time": "2020-02-14T15:25:33+00:00"
        },
        {
            "name": "symfony/console",
            "version": "v2.8.52",
            "source": {
                "type": "git",
                "url": "https://github.com/symfony/console.git",
                "reference": "cbcf4b5e233af15cd2bbd50dee1ccc9b7927dc12"
            },
            "dist": {
                "type": "zip",
                "url": "https://api.github.com/repos/symfony/console/zipball/cbcf4b5e233af15cd2bbd50dee1ccc9b7927dc12",
                "reference": "cbcf4b5e233af15cd2bbd50dee1ccc9b7927dc12",
                "shasum": ""
            },
            "require": {
                "php": ">=5.3.9",
                "symfony/debug": "^2.7.2|~3.0.0",
                "symfony/polyfill-mbstring": "~1.0"
            },
            "require-dev": {
                "psr/log": "~1.0",
                "symfony/event-dispatcher": "~2.1|~3.0.0",
                "symfony/process": "~2.1|~3.0.0"
            },
            "suggest": {
                "psr/log-implementation": "For using the console logger",
                "symfony/event-dispatcher": "",
                "symfony/process": ""
            },
            "type": "library",
            "extra": {
                "branch-alias": {
                    "dev-master": "2.8-dev"
                }
            },
            "autoload": {
                "psr-4": {
                    "Symfony\\Component\\Console\\": ""
                },
                "exclude-from-classmap": [
                    "/Tests/"
                ]
            },
            "notification-url": "https://packagist.org/downloads/",
            "license": [
                "MIT"
            ],
            "authors": [
                {
                    "name": "Fabien Potencier",
                    "email": "fabien@symfony.com"
                },
                {
                    "name": "Symfony Community",
                    "homepage": "https://symfony.com/contributors"
                }
            ],
            "description": "Symfony Console Component",
            "homepage": "https://symfony.com",
            "support": {
                "source": "https://github.com/symfony/console/tree/v2.8.52"
            },
            "time": "2018-11-20T15:55:20+00:00"
        },
        {
            "name": "symfony/debug",
            "version": "v2.8.52",
            "source": {
                "type": "git",
                "url": "https://github.com/symfony/debug.git",
                "reference": "74251c8d50dd3be7c4ce0c7b862497cdc641a5d0"
            },
            "dist": {
                "type": "zip",
                "url": "https://api.github.com/repos/symfony/debug/zipball/74251c8d50dd3be7c4ce0c7b862497cdc641a5d0",
                "reference": "74251c8d50dd3be7c4ce0c7b862497cdc641a5d0",
                "shasum": ""
            },
            "require": {
                "php": ">=5.3.9",
                "psr/log": "~1.0"
            },
            "conflict": {
                "symfony/http-kernel": ">=2.3,<2.3.24|~2.4.0|>=2.5,<2.5.9|>=2.6,<2.6.2"
            },
            "require-dev": {
                "symfony/class-loader": "~2.2|~3.0.0",
                "symfony/http-kernel": "~2.3.24|~2.5.9|^2.6.2|~3.0.0"
            },
            "type": "library",
            "extra": {
                "branch-alias": {
                    "dev-master": "2.8-dev"
                }
            },
            "autoload": {
                "psr-4": {
                    "Symfony\\Component\\Debug\\": ""
                },
                "exclude-from-classmap": [
                    "/Tests/"
                ]
            },
            "notification-url": "https://packagist.org/downloads/",
            "license": [
                "MIT"
            ],
            "authors": [
                {
                    "name": "Fabien Potencier",
                    "email": "fabien@symfony.com"
                },
                {
                    "name": "Symfony Community",
                    "homepage": "https://symfony.com/contributors"
                }
            ],
            "description": "Symfony Debug Component",
            "homepage": "https://symfony.com",
            "support": {
                "source": "https://github.com/symfony/debug/tree/v2.8.50"
            },
            "time": "2018-11-11T11:18:13+00:00"
        },
        {
            "name": "symfony/filesystem",
            "version": "v2.8.52",
            "source": {
                "type": "git",
                "url": "https://github.com/symfony/filesystem.git",
                "reference": "7ae46872dad09dffb7fe1e93a0937097339d0080"
            },
            "dist": {
                "type": "zip",
                "url": "https://api.github.com/repos/symfony/filesystem/zipball/7ae46872dad09dffb7fe1e93a0937097339d0080",
                "reference": "7ae46872dad09dffb7fe1e93a0937097339d0080",
                "shasum": ""
            },
            "require": {
                "php": ">=5.3.9",
                "symfony/polyfill-ctype": "~1.8"
            },
            "type": "library",
            "extra": {
                "branch-alias": {
                    "dev-master": "2.8-dev"
                }
            },
            "autoload": {
                "psr-4": {
                    "Symfony\\Component\\Filesystem\\": ""
                },
                "exclude-from-classmap": [
                    "/Tests/"
                ]
            },
            "notification-url": "https://packagist.org/downloads/",
            "license": [
                "MIT"
            ],
            "authors": [
                {
                    "name": "Fabien Potencier",
                    "email": "fabien@symfony.com"
                },
                {
                    "name": "Symfony Community",
                    "homepage": "https://symfony.com/contributors"
                }
            ],
            "description": "Symfony Filesystem Component",
            "homepage": "https://symfony.com",
            "support": {
                "source": "https://github.com/symfony/filesystem/tree/v2.8.52"
            },
            "time": "2018-11-11T11:18:13+00:00"
        },
        {
            "name": "symfony/finder",
            "version": "v2.8.52",
            "source": {
                "type": "git",
                "url": "https://github.com/symfony/finder.git",
                "reference": "1444eac52273e345d9b95129bf914639305a9ba4"
            },
            "dist": {
                "type": "zip",
                "url": "https://api.github.com/repos/symfony/finder/zipball/1444eac52273e345d9b95129bf914639305a9ba4",
                "reference": "1444eac52273e345d9b95129bf914639305a9ba4",
                "shasum": ""
            },
            "require": {
                "php": ">=5.3.9"
            },
            "type": "library",
            "extra": {
                "branch-alias": {
                    "dev-master": "2.8-dev"
                }
            },
            "autoload": {
                "psr-4": {
                    "Symfony\\Component\\Finder\\": ""
                },
                "exclude-from-classmap": [
                    "/Tests/"
                ]
            },
            "notification-url": "https://packagist.org/downloads/",
            "license": [
                "MIT"
            ],
            "authors": [
                {
                    "name": "Fabien Potencier",
                    "email": "fabien@symfony.com"
                },
                {
                    "name": "Symfony Community",
                    "homepage": "https://symfony.com/contributors"
                }
            ],
            "description": "Symfony Finder Component",
            "homepage": "https://symfony.com",
            "support": {
                "source": "https://github.com/symfony/finder/tree/v2.8.50"
            },
            "time": "2018-11-11T11:18:13+00:00"
        },
        {
            "name": "symfony/polyfill-ctype",
            "version": "v1.15.0",
            "source": {
                "type": "git",
                "url": "https://github.com/symfony/polyfill-ctype.git",
                "reference": "4719fa9c18b0464d399f1a63bf624b42b6fa8d14"
            },
            "dist": {
                "type": "zip",
                "url": "https://api.github.com/repos/symfony/polyfill-ctype/zipball/4719fa9c18b0464d399f1a63bf624b42b6fa8d14",
                "reference": "4719fa9c18b0464d399f1a63bf624b42b6fa8d14",
                "shasum": ""
            },
            "require": {
                "php": ">=5.3.3"
            },
            "suggest": {
                "ext-ctype": "For best performance"
            },
            "type": "library",
            "extra": {
                "branch-alias": {
                    "dev-master": "1.15-dev"
                }
            },
            "autoload": {
                "psr-4": {
                    "Symfony\\Polyfill\\Ctype\\": ""
                },
                "files": [
                    "bootstrap.php"
                ]
            },
            "notification-url": "https://packagist.org/downloads/",
            "license": [
                "MIT"
            ],
            "authors": [
                {
                    "name": "Gert de Pagter",
                    "email": "BackEndTea@gmail.com"
                },
                {
                    "name": "Symfony Community",
                    "homepage": "https://symfony.com/contributors"
                }
            ],
            "description": "Symfony polyfill for ctype functions",
            "homepage": "https://symfony.com",
            "keywords": [
                "compatibility",
                "ctype",
                "polyfill",
                "portable"
            ],
            "support": {
                "source": "https://github.com/symfony/polyfill-ctype/tree/v1.15.0"
            },
            "funding": [
                {
                    "url": "https://symfony.com/sponsor",
                    "type": "custom"
                },
                {
                    "url": "https://github.com/fabpot",
                    "type": "github"
                },
                {
                    "url": "https://tidelift.com/funding/github/packagist/symfony/symfony",
                    "type": "tidelift"
                }
            ],
            "time": "2020-02-27T09:26:54+00:00"
        },
        {
            "name": "symfony/polyfill-mbstring",
            "version": "v1.15.0",
            "source": {
                "type": "git",
                "url": "https://github.com/symfony/polyfill-mbstring.git",
                "reference": "81ffd3a9c6d707be22e3012b827de1c9775fc5ac"
            },
            "dist": {
                "type": "zip",
                "url": "https://api.github.com/repos/symfony/polyfill-mbstring/zipball/81ffd3a9c6d707be22e3012b827de1c9775fc5ac",
                "reference": "81ffd3a9c6d707be22e3012b827de1c9775fc5ac",
                "shasum": ""
            },
            "require": {
                "php": ">=5.3.3"
            },
            "suggest": {
                "ext-mbstring": "For best performance"
            },
            "type": "library",
            "extra": {
                "branch-alias": {
                    "dev-master": "1.15-dev"
                }
            },
            "autoload": {
                "psr-4": {
                    "Symfony\\Polyfill\\Mbstring\\": ""
                },
                "files": [
                    "bootstrap.php"
                ]
            },
            "notification-url": "https://packagist.org/downloads/",
            "license": [
                "MIT"
            ],
            "authors": [
                {
                    "name": "Nicolas Grekas",
                    "email": "p@tchwork.com"
                },
                {
                    "name": "Symfony Community",
                    "homepage": "https://symfony.com/contributors"
                }
            ],
            "description": "Symfony polyfill for the Mbstring extension",
            "homepage": "https://symfony.com",
            "keywords": [
                "compatibility",
                "mbstring",
                "polyfill",
                "portable",
                "shim"
            ],
            "support": {
                "source": "https://github.com/symfony/polyfill-mbstring/tree/v1.15.0"
            },
            "funding": [
                {
                    "url": "https://symfony.com/sponsor",
                    "type": "custom"
                },
                {
                    "url": "https://github.com/fabpot",
                    "type": "github"
                },
                {
                    "url": "https://tidelift.com/funding/github/packagist/symfony/symfony",
                    "type": "tidelift"
                }
            ],
            "time": "2020-03-09T19:04:49+00:00"
        },
        {
            "name": "symfony/process",
            "version": "v2.8.52",
            "source": {
                "type": "git",
                "url": "https://github.com/symfony/process.git",
                "reference": "c3591a09c78639822b0b290d44edb69bf9f05dc8"
            },
            "dist": {
                "type": "zip",
                "url": "https://api.github.com/repos/symfony/process/zipball/c3591a09c78639822b0b290d44edb69bf9f05dc8",
                "reference": "c3591a09c78639822b0b290d44edb69bf9f05dc8",
                "shasum": ""
            },
            "require": {
                "php": ">=5.3.9"
            },
            "type": "library",
            "extra": {
                "branch-alias": {
                    "dev-master": "2.8-dev"
                }
            },
            "autoload": {
                "psr-4": {
                    "Symfony\\Component\\Process\\": ""
                },
                "exclude-from-classmap": [
                    "/Tests/"
                ]
            },
            "notification-url": "https://packagist.org/downloads/",
            "license": [
                "MIT"
            ],
            "authors": [
                {
                    "name": "Fabien Potencier",
                    "email": "fabien@symfony.com"
                },
                {
                    "name": "Symfony Community",
                    "homepage": "https://symfony.com/contributors"
                }
            ],
            "description": "Symfony Process Component",
            "homepage": "https://symfony.com",
            "support": {
                "source": "https://github.com/symfony/process/tree/v2.8.50"
            },
            "time": "2018-11-11T11:18:13+00:00"
        }
    ],
    "packages-dev": [
        {
            "name": "doctrine/instantiator",
            "version": "1.0.5",
            "source": {
                "type": "git",
                "url": "https://github.com/doctrine/instantiator.git",
                "reference": "8e884e78f9f0eb1329e445619e04456e64d8051d"
            },
            "dist": {
                "type": "zip",
                "url": "https://api.github.com/repos/doctrine/instantiator/zipball/8e884e78f9f0eb1329e445619e04456e64d8051d",
                "reference": "8e884e78f9f0eb1329e445619e04456e64d8051d",
                "shasum": ""
            },
            "require": {
                "php": ">=5.3,<8.0-DEV"
            },
            "require-dev": {
                "athletic/athletic": "~0.1.8",
                "ext-pdo": "*",
                "ext-phar": "*",
                "phpunit/phpunit": "~4.0",
                "squizlabs/php_codesniffer": "~2.0"
            },
            "type": "library",
            "extra": {
                "branch-alias": {
                    "dev-master": "1.0.x-dev"
                }
            },
            "autoload": {
                "psr-4": {
                    "Doctrine\\Instantiator\\": "src/Doctrine/Instantiator/"
                }
            },
            "notification-url": "https://packagist.org/downloads/",
            "license": [
                "MIT"
            ],
            "authors": [
                {
                    "name": "Marco Pivetta",
                    "email": "ocramius@gmail.com",
                    "homepage": "http://ocramius.github.com/"
                }
            ],
            "description": "A small, lightweight utility to instantiate objects in PHP without invoking their constructors",
            "homepage": "https://github.com/doctrine/instantiator",
            "keywords": [
                "constructor",
                "instantiate"
            ],
            "support": {
                "issues": "https://github.com/doctrine/instantiator/issues",
                "source": "https://github.com/doctrine/instantiator/tree/master"
            },
            "time": "2015-06-14T21:17:01+00:00"
        },
        {
            "name": "phpdocumentor/reflection-docblock",
            "version": "2.0.5",
            "source": {
                "type": "git",
                "url": "https://github.com/phpDocumentor/ReflectionDocBlock.git",
                "reference": "e6a969a640b00d8daa3c66518b0405fb41ae0c4b"
            },
            "dist": {
                "type": "zip",
                "url": "https://api.github.com/repos/phpDocumentor/ReflectionDocBlock/zipball/e6a969a640b00d8daa3c66518b0405fb41ae0c4b",
                "reference": "e6a969a640b00d8daa3c66518b0405fb41ae0c4b",
                "shasum": ""
            },
            "require": {
                "php": ">=5.3.3"
            },
            "require-dev": {
                "phpunit/phpunit": "~4.0"
            },
            "suggest": {
                "dflydev/markdown": "~1.0",
                "erusev/parsedown": "~1.0"
            },
            "type": "library",
            "extra": {
                "branch-alias": {
                    "dev-master": "2.0.x-dev"
                }
            },
            "autoload": {
                "psr-0": {
                    "phpDocumentor": [
                        "src/"
                    ]
                }
            },
            "notification-url": "https://packagist.org/downloads/",
            "license": [
                "MIT"
            ],
            "authors": [
                {
                    "name": "Mike van Riel",
                    "email": "mike.vanriel@naenius.com"
                }
            ],
            "support": {
                "issues": "https://github.com/phpDocumentor/ReflectionDocBlock/issues",
                "source": "https://github.com/phpDocumentor/ReflectionDocBlock/tree/release/2.x"
            },
            "time": "2016-01-25T08:17:30+00:00"
        },
        {
            "name": "phpspec/prophecy",
<<<<<<< HEAD
            "version": "v1.10.2",
            "source": {
                "type": "git",
                "url": "https://github.com/phpspec/prophecy.git",
                "reference": "b4400efc9d206e83138e2bb97ed7f5b14b831cd9"
            },
            "dist": {
                "type": "zip",
                "url": "https://api.github.com/repos/phpspec/prophecy/zipball/b4400efc9d206e83138e2bb97ed7f5b14b831cd9",
                "reference": "b4400efc9d206e83138e2bb97ed7f5b14b831cd9",
=======
            "version": "v1.10.3",
            "source": {
                "type": "git",
                "url": "https://github.com/phpspec/prophecy.git",
                "reference": "451c3cd1418cf640de218914901e51b064abb093"
            },
            "dist": {
                "type": "zip",
                "url": "https://api.github.com/repos/phpspec/prophecy/zipball/451c3cd1418cf640de218914901e51b064abb093",
                "reference": "451c3cd1418cf640de218914901e51b064abb093",
>>>>>>> 12be472c
                "shasum": ""
            },
            "require": {
                "doctrine/instantiator": "^1.0.2",
                "php": "^5.3|^7.0",
                "phpdocumentor/reflection-docblock": "^2.0|^3.0.2|^4.0|^5.0",
                "sebastian/comparator": "^1.2.3|^2.0|^3.0|^4.0",
                "sebastian/recursion-context": "^1.0|^2.0|^3.0|^4.0"
            },
            "require-dev": {
                "phpspec/phpspec": "^2.5 || ^3.2",
                "phpunit/phpunit": "^4.8.35 || ^5.7 || ^6.5 || ^7.1"
            },
            "type": "library",
            "extra": {
                "branch-alias": {
                    "dev-master": "1.10.x-dev"
                }
            },
            "autoload": {
                "psr-4": {
                    "Prophecy\\": "src/Prophecy"
                }
            },
            "notification-url": "https://packagist.org/downloads/",
            "license": [
                "MIT"
            ],
            "authors": [
                {
                    "name": "Konstantin Kudryashov",
                    "email": "ever.zet@gmail.com",
                    "homepage": "http://everzet.com"
                },
                {
                    "name": "Marcello Duarte",
                    "email": "marcello.duarte@gmail.com"
                }
            ],
            "description": "Highly opinionated mocking framework for PHP 5.3+",
            "homepage": "https://github.com/phpspec/prophecy",
            "keywords": [
                "Double",
                "Dummy",
                "fake",
                "mock",
                "spy",
                "stub"
            ],
<<<<<<< HEAD
            "time": "2020-01-20T15:57:02+00:00"
        },
        {
            "name": "phpunit/php-code-coverage",
            "version": "2.2.4",
            "source": {
                "type": "git",
                "url": "https://github.com/sebastianbergmann/php-code-coverage.git",
                "reference": "eabf68b476ac7d0f73793aada060f1c1a9bf8979"
            },
            "dist": {
                "type": "zip",
                "url": "https://api.github.com/repos/sebastianbergmann/php-code-coverage/zipball/eabf68b476ac7d0f73793aada060f1c1a9bf8979",
                "reference": "eabf68b476ac7d0f73793aada060f1c1a9bf8979",
                "shasum": ""
            },
            "require": {
                "php": ">=5.3.3",
                "phpunit/php-file-iterator": "~1.3",
                "phpunit/php-text-template": "~1.2",
                "phpunit/php-token-stream": "~1.3",
                "sebastian/environment": "^1.3.2",
                "sebastian/version": "~1.0"
            },
            "require-dev": {
                "ext-xdebug": ">=2.1.4",
                "phpunit/phpunit": "~4"
            },
            "suggest": {
                "ext-dom": "*",
                "ext-xdebug": ">=2.2.1",
                "ext-xmlwriter": "*"
            },
            "type": "library",
            "extra": {
                "branch-alias": {
                    "dev-master": "2.2.x-dev"
                }
            },
            "autoload": {
                "classmap": [
                    "src/"
                ]
            },
            "notification-url": "https://packagist.org/downloads/",
            "license": [
                "BSD-3-Clause"
            ],
            "authors": [
                {
                    "name": "Sebastian Bergmann",
                    "email": "sb@sebastian-bergmann.de",
                    "role": "lead"
                }
            ],
            "description": "Library that provides collection, processing, and rendering functionality for PHP code coverage information.",
            "homepage": "https://github.com/sebastianbergmann/php-code-coverage",
            "keywords": [
                "coverage",
                "testing",
                "xunit"
            ],
            "time": "2015-10-06T15:47:00+00:00"
        },
        {
            "name": "phpunit/php-file-iterator",
            "version": "1.4.5",
            "source": {
                "type": "git",
                "url": "https://github.com/sebastianbergmann/php-file-iterator.git",
                "reference": "730b01bc3e867237eaac355e06a36b85dd93a8b4"
            },
            "dist": {
                "type": "zip",
                "url": "https://api.github.com/repos/sebastianbergmann/php-file-iterator/zipball/730b01bc3e867237eaac355e06a36b85dd93a8b4",
                "reference": "730b01bc3e867237eaac355e06a36b85dd93a8b4",
                "shasum": ""
            },
            "require": {
                "php": ">=5.3.3"
            },
            "type": "library",
            "extra": {
                "branch-alias": {
                    "dev-master": "1.4.x-dev"
                }
            },
            "autoload": {
                "classmap": [
                    "src/"
                ]
            },
            "notification-url": "https://packagist.org/downloads/",
            "license": [
                "BSD-3-Clause"
            ],
            "authors": [
                {
                    "name": "Sebastian Bergmann",
                    "email": "sb@sebastian-bergmann.de",
                    "role": "lead"
                }
            ],
            "description": "FilterIterator implementation that filters files based on a list of suffixes.",
            "homepage": "https://github.com/sebastianbergmann/php-file-iterator/",
            "keywords": [
                "filesystem",
                "iterator"
            ],
            "time": "2017-11-27T13:52:08+00:00"
        },
        {
            "name": "phpunit/php-text-template",
            "version": "1.2.1",
            "source": {
                "type": "git",
                "url": "https://github.com/sebastianbergmann/php-text-template.git",
                "reference": "31f8b717e51d9a2afca6c9f046f5d69fc27c8686"
            },
            "dist": {
                "type": "zip",
                "url": "https://api.github.com/repos/sebastianbergmann/php-text-template/zipball/31f8b717e51d9a2afca6c9f046f5d69fc27c8686",
                "reference": "31f8b717e51d9a2afca6c9f046f5d69fc27c8686",
                "shasum": ""
            },
            "require": {
                "php": ">=5.3.3"
            },
            "type": "library",
            "autoload": {
                "classmap": [
                    "src/"
                ]
            },
            "notification-url": "https://packagist.org/downloads/",
            "license": [
                "BSD-3-Clause"
            ],
            "authors": [
                {
                    "name": "Sebastian Bergmann",
                    "email": "sebastian@phpunit.de",
                    "role": "lead"
                }
            ],
            "description": "Simple template engine.",
            "homepage": "https://github.com/sebastianbergmann/php-text-template/",
            "keywords": [
                "template"
            ],
            "time": "2015-06-21T13:50:34+00:00"
        },
        {
            "name": "phpunit/php-timer",
            "version": "1.0.9",
            "source": {
                "type": "git",
                "url": "https://github.com/sebastianbergmann/php-timer.git",
                "reference": "3dcf38ca72b158baf0bc245e9184d3fdffa9c46f"
            },
            "dist": {
                "type": "zip",
                "url": "https://api.github.com/repos/sebastianbergmann/php-timer/zipball/3dcf38ca72b158baf0bc245e9184d3fdffa9c46f",
                "reference": "3dcf38ca72b158baf0bc245e9184d3fdffa9c46f",
                "shasum": ""
            },
            "require": {
                "php": "^5.3.3 || ^7.0"
            },
            "require-dev": {
                "phpunit/phpunit": "^4.8.35 || ^5.7 || ^6.0"
            },
            "type": "library",
            "extra": {
                "branch-alias": {
                    "dev-master": "1.0-dev"
                }
            },
            "autoload": {
                "classmap": [
                    "src/"
                ]
            },
            "notification-url": "https://packagist.org/downloads/",
            "license": [
                "BSD-3-Clause"
            ],
            "authors": [
                {
                    "name": "Sebastian Bergmann",
                    "email": "sb@sebastian-bergmann.de",
                    "role": "lead"
                }
            ],
            "description": "Utility class for timing",
            "homepage": "https://github.com/sebastianbergmann/php-timer/",
            "keywords": [
                "timer"
            ],
            "time": "2017-02-26T11:10:40+00:00"
        },
        {
            "name": "phpunit/php-token-stream",
            "version": "1.4.12",
            "source": {
                "type": "git",
                "url": "https://github.com/sebastianbergmann/php-token-stream.git",
                "reference": "1ce90ba27c42e4e44e6d8458241466380b51fa16"
            },
            "dist": {
                "type": "zip",
                "url": "https://api.github.com/repos/sebastianbergmann/php-token-stream/zipball/1ce90ba27c42e4e44e6d8458241466380b51fa16",
                "reference": "1ce90ba27c42e4e44e6d8458241466380b51fa16",
                "shasum": ""
            },
            "require": {
                "ext-tokenizer": "*",
                "php": ">=5.3.3"
            },
            "require-dev": {
                "phpunit/phpunit": "~4.2"
            },
            "type": "library",
            "extra": {
                "branch-alias": {
                    "dev-master": "1.4-dev"
                }
            },
            "autoload": {
                "classmap": [
                    "src/"
                ]
            },
            "notification-url": "https://packagist.org/downloads/",
            "license": [
                "BSD-3-Clause"
            ],
            "authors": [
                {
                    "name": "Sebastian Bergmann",
                    "email": "sebastian@phpunit.de"
                }
            ],
            "description": "Wrapper around PHP's tokenizer extension.",
            "homepage": "https://github.com/sebastianbergmann/php-token-stream/",
            "keywords": [
                "tokenizer"
            ],
            "time": "2017-12-04T08:55:13+00:00"
        },
        {
            "name": "phpunit/phpunit",
            "version": "4.8.36",
            "source": {
                "type": "git",
                "url": "https://github.com/sebastianbergmann/phpunit.git",
                "reference": "46023de9a91eec7dfb06cc56cb4e260017298517"
            },
            "dist": {
                "type": "zip",
                "url": "https://api.github.com/repos/sebastianbergmann/phpunit/zipball/46023de9a91eec7dfb06cc56cb4e260017298517",
                "reference": "46023de9a91eec7dfb06cc56cb4e260017298517",
                "shasum": ""
            },
            "require": {
                "ext-dom": "*",
                "ext-json": "*",
                "ext-pcre": "*",
                "ext-reflection": "*",
                "ext-spl": "*",
                "php": ">=5.3.3",
                "phpspec/prophecy": "^1.3.1",
                "phpunit/php-code-coverage": "~2.1",
                "phpunit/php-file-iterator": "~1.4",
                "phpunit/php-text-template": "~1.2",
                "phpunit/php-timer": "^1.0.6",
                "phpunit/phpunit-mock-objects": "~2.3",
                "sebastian/comparator": "~1.2.2",
                "sebastian/diff": "~1.2",
                "sebastian/environment": "~1.3",
                "sebastian/exporter": "~1.2",
                "sebastian/global-state": "~1.0",
                "sebastian/version": "~1.0",
                "symfony/yaml": "~2.1|~3.0"
            },
            "suggest": {
                "phpunit/php-invoker": "~1.1"
            },
            "bin": [
                "phpunit"
            ],
            "type": "library",
            "extra": {
                "branch-alias": {
                    "dev-master": "4.8.x-dev"
                }
            },
            "autoload": {
                "classmap": [
                    "src/"
                ]
            },
            "notification-url": "https://packagist.org/downloads/",
            "license": [
                "BSD-3-Clause"
            ],
            "authors": [
                {
                    "name": "Sebastian Bergmann",
                    "email": "sebastian@phpunit.de",
                    "role": "lead"
                }
            ],
            "description": "The PHP Unit Testing framework.",
            "homepage": "https://phpunit.de/",
            "keywords": [
                "phpunit",
                "testing",
                "xunit"
            ],
            "time": "2017-06-21T08:07:12+00:00"
        },
        {
            "name": "phpunit/phpunit-mock-objects",
            "version": "2.3.8",
            "source": {
                "type": "git",
                "url": "https://github.com/sebastianbergmann/phpunit-mock-objects.git",
                "reference": "ac8e7a3db35738d56ee9a76e78a4e03d97628983"
            },
            "dist": {
                "type": "zip",
                "url": "https://api.github.com/repos/sebastianbergmann/phpunit-mock-objects/zipball/ac8e7a3db35738d56ee9a76e78a4e03d97628983",
                "reference": "ac8e7a3db35738d56ee9a76e78a4e03d97628983",
                "shasum": ""
            },
            "require": {
                "doctrine/instantiator": "^1.0.2",
                "php": ">=5.3.3",
                "phpunit/php-text-template": "~1.2",
                "sebastian/exporter": "~1.2"
            },
            "require-dev": {
                "phpunit/phpunit": "~4.4"
            },
            "suggest": {
                "ext-soap": "*"
            },
            "type": "library",
            "extra": {
                "branch-alias": {
                    "dev-master": "2.3.x-dev"
                }
            },
            "autoload": {
                "classmap": [
                    "src/"
                ]
=======
            "support": {
                "issues": "https://github.com/phpspec/prophecy/issues",
                "source": "https://github.com/phpspec/prophecy/tree/v1.10.3"
>>>>>>> 12be472c
            },
            "time": "2020-03-05T15:02:03+00:00"
        },
        {
            "name": "sebastian/comparator",
            "version": "1.2.4",
            "source": {
                "type": "git",
                "url": "https://github.com/sebastianbergmann/comparator.git",
                "reference": "2b7424b55f5047b47ac6e5ccb20b2aea4011d9be"
            },
            "dist": {
                "type": "zip",
                "url": "https://api.github.com/repos/sebastianbergmann/comparator/zipball/2b7424b55f5047b47ac6e5ccb20b2aea4011d9be",
                "reference": "2b7424b55f5047b47ac6e5ccb20b2aea4011d9be",
                "shasum": ""
            },
            "require": {
                "php": ">=5.3.3",
                "sebastian/diff": "~1.2",
                "sebastian/exporter": "~1.2 || ~2.0"
            },
            "require-dev": {
                "phpunit/phpunit": "~4.4"
            },
            "type": "library",
            "extra": {
                "branch-alias": {
                    "dev-master": "1.2.x-dev"
                }
            },
            "autoload": {
                "classmap": [
                    "src/"
                ]
            },
            "notification-url": "https://packagist.org/downloads/",
            "license": [
                "BSD-3-Clause"
            ],
            "authors": [
                {
                    "name": "Jeff Welch",
                    "email": "whatthejeff@gmail.com"
                },
                {
                    "name": "Volker Dusch",
                    "email": "github@wallbash.com"
                },
                {
                    "name": "Bernhard Schussek",
                    "email": "bschussek@2bepublished.at"
                },
                {
                    "name": "Sebastian Bergmann",
                    "email": "sebastian@phpunit.de"
                }
            ],
            "description": "Provides the functionality to compare PHP values for equality",
            "homepage": "http://www.github.com/sebastianbergmann/comparator",
            "keywords": [
                "comparator",
                "compare",
                "equality"
            ],
            "support": {
                "issues": "https://github.com/sebastianbergmann/comparator/issues",
                "source": "https://github.com/sebastianbergmann/comparator/tree/1.2"
            },
            "time": "2017-01-29T09:50:25+00:00"
        },
        {
            "name": "sebastian/diff",
            "version": "1.4.3",
            "source": {
                "type": "git",
                "url": "https://github.com/sebastianbergmann/diff.git",
                "reference": "7f066a26a962dbe58ddea9f72a4e82874a3975a4"
            },
            "dist": {
                "type": "zip",
                "url": "https://api.github.com/repos/sebastianbergmann/diff/zipball/7f066a26a962dbe58ddea9f72a4e82874a3975a4",
                "reference": "7f066a26a962dbe58ddea9f72a4e82874a3975a4",
                "shasum": ""
            },
            "require": {
                "php": "^5.3.3 || ^7.0"
            },
            "require-dev": {
                "phpunit/phpunit": "^4.8.35 || ^5.7 || ^6.0"
            },
            "type": "library",
            "extra": {
                "branch-alias": {
                    "dev-master": "1.4-dev"
                }
            },
            "autoload": {
                "classmap": [
                    "src/"
                ]
            },
            "notification-url": "https://packagist.org/downloads/",
            "license": [
                "BSD-3-Clause"
            ],
            "authors": [
                {
                    "name": "Kore Nordmann",
                    "email": "mail@kore-nordmann.de"
                },
                {
                    "name": "Sebastian Bergmann",
                    "email": "sebastian@phpunit.de"
                }
            ],
            "description": "Diff implementation",
            "homepage": "https://github.com/sebastianbergmann/diff",
            "keywords": [
                "diff"
            ],
            "support": {
                "issues": "https://github.com/sebastianbergmann/diff/issues",
                "source": "https://github.com/sebastianbergmann/diff/tree/1.4"
            },
            "time": "2017-05-22T07:24:03+00:00"
        },
        {
            "name": "sebastian/exporter",
            "version": "2.0.0",
            "source": {
                "type": "git",
                "url": "https://github.com/sebastianbergmann/exporter.git",
                "reference": "ce474bdd1a34744d7ac5d6aad3a46d48d9bac4c4"
            },
            "dist": {
                "type": "zip",
                "url": "https://api.github.com/repos/sebastianbergmann/exporter/zipball/ce474bdd1a34744d7ac5d6aad3a46d48d9bac4c4",
                "reference": "ce474bdd1a34744d7ac5d6aad3a46d48d9bac4c4",
                "shasum": ""
            },
            "require": {
                "php": ">=5.3.3",
                "sebastian/recursion-context": "~2.0"
            },
            "require-dev": {
                "ext-mbstring": "*",
                "phpunit/phpunit": "~4.4"
            },
            "type": "library",
            "extra": {
                "branch-alias": {
                    "dev-master": "2.0.x-dev"
                }
            },
            "autoload": {
                "classmap": [
                    "src/"
                ]
            },
            "notification-url": "https://packagist.org/downloads/",
            "license": [
                "BSD-3-Clause"
            ],
            "authors": [
                {
                    "name": "Jeff Welch",
                    "email": "whatthejeff@gmail.com"
                },
                {
                    "name": "Volker Dusch",
                    "email": "github@wallbash.com"
                },
                {
                    "name": "Bernhard Schussek",
                    "email": "bschussek@2bepublished.at"
                },
                {
                    "name": "Sebastian Bergmann",
                    "email": "sebastian@phpunit.de"
                },
                {
                    "name": "Adam Harvey",
                    "email": "aharvey@php.net"
                }
            ],
            "description": "Provides the functionality to export PHP variables for visualization",
            "homepage": "http://www.github.com/sebastianbergmann/exporter",
            "keywords": [
                "export",
                "exporter"
            ],
            "support": {
                "issues": "https://github.com/sebastianbergmann/exporter/issues",
                "source": "https://github.com/sebastianbergmann/exporter/tree/master"
            },
            "time": "2016-11-19T08:54:04+00:00"
        },
        {
            "name": "sebastian/recursion-context",
            "version": "2.0.0",
            "source": {
                "type": "git",
                "url": "https://github.com/sebastianbergmann/recursion-context.git",
                "reference": "2c3ba150cbec723aa057506e73a8d33bdb286c9a"
            },
            "dist": {
                "type": "zip",
                "url": "https://api.github.com/repos/sebastianbergmann/recursion-context/zipball/2c3ba150cbec723aa057506e73a8d33bdb286c9a",
                "reference": "2c3ba150cbec723aa057506e73a8d33bdb286c9a",
                "shasum": ""
            },
            "require": {
                "php": ">=5.3.3"
            },
            "require-dev": {
                "phpunit/phpunit": "~4.4"
            },
            "type": "library",
            "extra": {
                "branch-alias": {
                    "dev-master": "2.0.x-dev"
                }
            },
            "autoload": {
                "classmap": [
                    "src/"
                ]
            },
            "notification-url": "https://packagist.org/downloads/",
            "license": [
                "BSD-3-Clause"
            ],
            "authors": [
                {
                    "name": "Jeff Welch",
                    "email": "whatthejeff@gmail.com"
                },
                {
                    "name": "Sebastian Bergmann",
                    "email": "sebastian@phpunit.de"
                },
                {
                    "name": "Adam Harvey",
                    "email": "aharvey@php.net"
                }
            ],
            "description": "Provides functionality to recursively process PHP variables",
            "homepage": "http://www.github.com/sebastianbergmann/recursion-context",
            "support": {
                "issues": "https://github.com/sebastianbergmann/recursion-context/issues",
                "source": "https://github.com/sebastianbergmann/recursion-context/tree/master"
            },
            "time": "2016-11-19T07:33:16+00:00"
        },
        {
            "name": "symfony/phpunit-bridge",
            "version": "v3.4.39",
            "source": {
                "type": "git",
                "url": "https://github.com/symfony/phpunit-bridge.git",
                "reference": "c02893ae43532b46a4f0e0f207d088b939f278d9"
            },
            "dist": {
                "type": "zip",
                "url": "https://api.github.com/repos/symfony/phpunit-bridge/zipball/c02893ae43532b46a4f0e0f207d088b939f278d9",
                "reference": "c02893ae43532b46a4f0e0f207d088b939f278d9",
                "shasum": ""
            },
            "require": {
                "php": ">=5.3.3"
            },
            "conflict": {
                "phpunit/phpunit": "<4.8.35|<5.4.3,>=5.0|<6.4,>=6.0"
            },
            "suggest": {
                "symfony/debug": "For tracking deprecated interfaces usages at runtime with DebugClassLoader"
            },
            "bin": [
                "bin/simple-phpunit"
            ],
            "type": "symfony-bridge",
            "extra": {
                "branch-alias": {
                    "dev-master": "3.4-dev"
                },
                "thanks": {
                    "name": "phpunit/phpunit",
                    "url": "https://github.com/sebastianbergmann/phpunit"
                }
            },
            "autoload": {
                "files": [
                    "bootstrap.php"
                ],
                "psr-4": {
                    "Symfony\\Bridge\\PhpUnit\\": ""
                },
                "exclude-from-classmap": [
                    "/Tests/"
                ]
            },
            "notification-url": "https://packagist.org/downloads/",
            "license": [
                "MIT"
            ],
            "authors": [
                {
                    "name": "Nicolas Grekas",
                    "email": "p@tchwork.com"
                },
                {
                    "name": "Symfony Community",
                    "homepage": "https://symfony.com/contributors"
                }
            ],
            "description": "Symfony PHPUnit Bridge",
            "homepage": "https://symfony.com",
            "support": {
<<<<<<< HEAD
                "source": "https://github.com/symfony/yaml/tree/v2.8.52"
            },
            "time": "2018-11-11T11:18:13+00:00"
=======
                "source": "https://github.com/symfony/phpunit-bridge/tree/v3.4.38"
            },
            "funding": [
                {
                    "url": "https://symfony.com/sponsor",
                    "type": "custom"
                },
                {
                    "url": "https://github.com/fabpot",
                    "type": "github"
                },
                {
                    "url": "https://tidelift.com/funding/github/packagist/symfony/symfony",
                    "type": "tidelift"
                }
            ],
            "time": "2020-02-21T08:01:47+00:00"
>>>>>>> 12be472c
        }
    ],
    "aliases": [],
    "minimum-stability": "stable",
    "stability-flags": {
        "composer/semver": 20
    },
    "prefer-stable": false,
    "prefer-lowest": false,
    "platform": {
        "php": "^5.3.2 || ^7.0"
    },
    "platform-dev": [],
    "platform-overrides": {
        "php": "5.3.9"
    },
    "plugin-api-version": "2.0.0"
}<|MERGE_RESOLUTION|>--- conflicted
+++ resolved
@@ -4,11 +4,7 @@
         "Read more about it at https://getcomposer.org/doc/01-basic-usage.md#installing-dependencies",
         "This file is @generated automatically"
     ],
-<<<<<<< HEAD
-    "content-hash": "0ebd2ece53e632255689f92d9b598663",
-=======
-    "content-hash": "a0a9399315ac0b612d4296b8df745112",
->>>>>>> 12be472c
+    "content-hash": "225d8ea2db1c6910a4eecb2f28430ce3",
     "packages": [
         {
             "name": "composer/ca-bundle",
@@ -64,48 +60,20 @@
                 "ssl",
                 "tls"
             ],
-            "support": {
-                "irc": "irc://irc.freenode.org/composer",
-                "issues": "https://github.com/composer/ca-bundle/issues",
-                "source": "https://github.com/composer/ca-bundle/tree/1.2.7"
-            },
-            "funding": [
-                {
-                    "url": "https://packagist.com",
-                    "type": "custom"
-                },
-                {
-                    "url": "https://tidelift.com/funding/github/packagist/composer/composer",
-                    "type": "tidelift"
-                }
-            ],
             "time": "2020-04-08T08:27:21+00:00"
         },
         {
             "name": "composer/semver",
-<<<<<<< HEAD
             "version": "dev-feature/constraint-bounds",
             "source": {
                 "type": "git",
                 "url": "https://github.com/Toflar/semver.git",
-                "reference": "e09b73cc0671ef06a8e1d0988b439fa0910a297a"
-            },
-            "dist": {
-                "type": "zip",
-                "url": "https://api.github.com/repos/Toflar/semver/zipball/e09b73cc0671ef06a8e1d0988b439fa0910a297a",
-                "reference": "e09b73cc0671ef06a8e1d0988b439fa0910a297a",
-=======
-            "version": "2.0.x-dev",
-            "source": {
-                "type": "git",
-                "url": "https://github.com/composer/semver.git",
-                "reference": "4df5ff3249f01018504939d66040d8d2b783d820"
-            },
-            "dist": {
-                "type": "zip",
-                "url": "https://api.github.com/repos/composer/semver/zipball/4df5ff3249f01018504939d66040d8d2b783d820",
-                "reference": "4df5ff3249f01018504939d66040d8d2b783d820",
->>>>>>> 12be472c
+                "reference": "68340f89106a64d91672f7a600e5123bd8957497"
+            },
+            "dist": {
+                "type": "zip",
+                "url": "https://api.github.com/repos/Toflar/semver/zipball/68340f89106a64d91672f7a600e5123bd8957497",
+                "reference": "68340f89106a64d91672f7a600e5123bd8957497",
                 "shasum": ""
             },
             "require": {
@@ -117,7 +85,7 @@
             "type": "library",
             "extra": {
                 "branch-alias": {
-                    "dev-master": "2.x-dev"
+                    "dev-master": "1.x-dev"
                 }
             },
             "autoload": {
@@ -165,25 +133,9 @@
             "support": {
                 "irc": "irc://irc.freenode.org/composer",
                 "issues": "https://github.com/composer/semver/issues",
-<<<<<<< HEAD
                 "source": "https://github.com/Toflar/semver/tree/feature/constraint-bounds"
             },
-            "time": "2020-02-03T16:43:54+00:00"
-=======
-                "source": "https://github.com/composer/semver/tree/2.0"
-            },
-            "funding": [
-                {
-                    "url": "https://packagist.com",
-                    "type": "custom"
-                },
-                {
-                    "url": "https://tidelift.com/funding/github/packagist/composer/composer",
-                    "type": "tidelift"
-                }
-            ],
-            "time": "2020-03-11T13:41:23+00:00"
->>>>>>> 12be472c
+            "time": "2020-04-16T09:12:45+00:00"
         },
         {
             "name": "composer/spdx-licenses",
@@ -220,10 +172,24 @@
             "license": [
                 "MIT"
             ],
+            "authors": [
+                {
+                    "name": "Nils Adermann",
+                    "email": "naderman@naderman.de",
+                    "homepage": "http://www.naderman.de"
+                },
+                {
+                    "name": "Jordi Boggiano",
+                    "email": "j.boggiano@seld.be",
+                    "homepage": "http://seld.be"
+                },
+                {
+                    "name": "Rob Bast",
+                    "email": "rob.bast@gmail.com",
+                    "homepage": "http://robbast.nl"
+                }
+            ],
             "description": "SPDX licenses list and validation library.",
-<<<<<<< HEAD
-            "time": "2019-07-29T10:31:59+00:00"
-=======
             "keywords": [
                 "license",
                 "spdx",
@@ -235,7 +201,6 @@
                 "source": "https://github.com/composer/spdx-licenses/tree/1.5.3"
             },
             "time": "2020-02-14T07:44:31+00:00"
->>>>>>> 12be472c
         },
         {
             "name": "composer/xdebug-handler",
@@ -284,12 +249,6 @@
                 "issues": "https://github.com/composer/xdebug-handler/issues",
                 "source": "https://github.com/composer/xdebug-handler/tree/master"
             },
-            "funding": [
-                {
-                    "url": "https://packagist.com",
-                    "type": "custom"
-                }
-            ],
             "time": "2020-03-01T12:26:26+00:00"
         },
         {
@@ -407,9 +366,6 @@
                 "psr",
                 "psr-3"
             ],
-            "support": {
-                "source": "https://github.com/php-fig/log/tree/1.1.3"
-            },
             "time": "2020-03-23T09:12:05+00:00"
         },
         {
@@ -670,9 +626,6 @@
             ],
             "description": "Symfony Debug Component",
             "homepage": "https://symfony.com",
-            "support": {
-                "source": "https://github.com/symfony/debug/tree/v2.8.50"
-            },
             "time": "2018-11-11T11:18:13+00:00"
         },
         {
@@ -835,23 +788,6 @@
                 "ctype",
                 "polyfill",
                 "portable"
-            ],
-            "support": {
-                "source": "https://github.com/symfony/polyfill-ctype/tree/v1.15.0"
-            },
-            "funding": [
-                {
-                    "url": "https://symfony.com/sponsor",
-                    "type": "custom"
-                },
-                {
-                    "url": "https://github.com/fabpot",
-                    "type": "github"
-                },
-                {
-                    "url": "https://tidelift.com/funding/github/packagist/symfony/symfony",
-                    "type": "tidelift"
-                }
             ],
             "time": "2020-02-27T09:26:54+00:00"
         },
@@ -912,23 +848,6 @@
                 "portable",
                 "shim"
             ],
-            "support": {
-                "source": "https://github.com/symfony/polyfill-mbstring/tree/v1.15.0"
-            },
-            "funding": [
-                {
-                    "url": "https://symfony.com/sponsor",
-                    "type": "custom"
-                },
-                {
-                    "url": "https://github.com/fabpot",
-                    "type": "github"
-                },
-                {
-                    "url": "https://tidelift.com/funding/github/packagist/symfony/symfony",
-                    "type": "tidelift"
-                }
-            ],
             "time": "2020-03-09T19:04:49+00:00"
         },
         {
@@ -1037,10 +956,6 @@
                 "constructor",
                 "instantiate"
             ],
-            "support": {
-                "issues": "https://github.com/doctrine/instantiator/issues",
-                "source": "https://github.com/doctrine/instantiator/tree/master"
-            },
             "time": "2015-06-14T21:17:01+00:00"
         },
         {
@@ -1090,26 +1005,10 @@
                     "email": "mike.vanriel@naenius.com"
                 }
             ],
-            "support": {
-                "issues": "https://github.com/phpDocumentor/ReflectionDocBlock/issues",
-                "source": "https://github.com/phpDocumentor/ReflectionDocBlock/tree/release/2.x"
-            },
             "time": "2016-01-25T08:17:30+00:00"
         },
         {
             "name": "phpspec/prophecy",
-<<<<<<< HEAD
-            "version": "v1.10.2",
-            "source": {
-                "type": "git",
-                "url": "https://github.com/phpspec/prophecy.git",
-                "reference": "b4400efc9d206e83138e2bb97ed7f5b14b831cd9"
-            },
-            "dist": {
-                "type": "zip",
-                "url": "https://api.github.com/repos/phpspec/prophecy/zipball/b4400efc9d206e83138e2bb97ed7f5b14b831cd9",
-                "reference": "b4400efc9d206e83138e2bb97ed7f5b14b831cd9",
-=======
             "version": "v1.10.3",
             "source": {
                 "type": "git",
@@ -1120,7 +1019,6 @@
                 "type": "zip",
                 "url": "https://api.github.com/repos/phpspec/prophecy/zipball/451c3cd1418cf640de218914901e51b064abb093",
                 "reference": "451c3cd1418cf640de218914901e51b064abb093",
->>>>>>> 12be472c
                 "shasum": ""
             },
             "require": {
@@ -1170,370 +1068,9 @@
                 "spy",
                 "stub"
             ],
-<<<<<<< HEAD
-            "time": "2020-01-20T15:57:02+00:00"
-        },
-        {
-            "name": "phpunit/php-code-coverage",
-            "version": "2.2.4",
-            "source": {
-                "type": "git",
-                "url": "https://github.com/sebastianbergmann/php-code-coverage.git",
-                "reference": "eabf68b476ac7d0f73793aada060f1c1a9bf8979"
-            },
-            "dist": {
-                "type": "zip",
-                "url": "https://api.github.com/repos/sebastianbergmann/php-code-coverage/zipball/eabf68b476ac7d0f73793aada060f1c1a9bf8979",
-                "reference": "eabf68b476ac7d0f73793aada060f1c1a9bf8979",
-                "shasum": ""
-            },
-            "require": {
-                "php": ">=5.3.3",
-                "phpunit/php-file-iterator": "~1.3",
-                "phpunit/php-text-template": "~1.2",
-                "phpunit/php-token-stream": "~1.3",
-                "sebastian/environment": "^1.3.2",
-                "sebastian/version": "~1.0"
-            },
-            "require-dev": {
-                "ext-xdebug": ">=2.1.4",
-                "phpunit/phpunit": "~4"
-            },
-            "suggest": {
-                "ext-dom": "*",
-                "ext-xdebug": ">=2.2.1",
-                "ext-xmlwriter": "*"
-            },
-            "type": "library",
-            "extra": {
-                "branch-alias": {
-                    "dev-master": "2.2.x-dev"
-                }
-            },
-            "autoload": {
-                "classmap": [
-                    "src/"
-                ]
-            },
-            "notification-url": "https://packagist.org/downloads/",
-            "license": [
-                "BSD-3-Clause"
-            ],
-            "authors": [
-                {
-                    "name": "Sebastian Bergmann",
-                    "email": "sb@sebastian-bergmann.de",
-                    "role": "lead"
-                }
-            ],
-            "description": "Library that provides collection, processing, and rendering functionality for PHP code coverage information.",
-            "homepage": "https://github.com/sebastianbergmann/php-code-coverage",
-            "keywords": [
-                "coverage",
-                "testing",
-                "xunit"
-            ],
-            "time": "2015-10-06T15:47:00+00:00"
-        },
-        {
-            "name": "phpunit/php-file-iterator",
-            "version": "1.4.5",
-            "source": {
-                "type": "git",
-                "url": "https://github.com/sebastianbergmann/php-file-iterator.git",
-                "reference": "730b01bc3e867237eaac355e06a36b85dd93a8b4"
-            },
-            "dist": {
-                "type": "zip",
-                "url": "https://api.github.com/repos/sebastianbergmann/php-file-iterator/zipball/730b01bc3e867237eaac355e06a36b85dd93a8b4",
-                "reference": "730b01bc3e867237eaac355e06a36b85dd93a8b4",
-                "shasum": ""
-            },
-            "require": {
-                "php": ">=5.3.3"
-            },
-            "type": "library",
-            "extra": {
-                "branch-alias": {
-                    "dev-master": "1.4.x-dev"
-                }
-            },
-            "autoload": {
-                "classmap": [
-                    "src/"
-                ]
-            },
-            "notification-url": "https://packagist.org/downloads/",
-            "license": [
-                "BSD-3-Clause"
-            ],
-            "authors": [
-                {
-                    "name": "Sebastian Bergmann",
-                    "email": "sb@sebastian-bergmann.de",
-                    "role": "lead"
-                }
-            ],
-            "description": "FilterIterator implementation that filters files based on a list of suffixes.",
-            "homepage": "https://github.com/sebastianbergmann/php-file-iterator/",
-            "keywords": [
-                "filesystem",
-                "iterator"
-            ],
-            "time": "2017-11-27T13:52:08+00:00"
-        },
-        {
-            "name": "phpunit/php-text-template",
-            "version": "1.2.1",
-            "source": {
-                "type": "git",
-                "url": "https://github.com/sebastianbergmann/php-text-template.git",
-                "reference": "31f8b717e51d9a2afca6c9f046f5d69fc27c8686"
-            },
-            "dist": {
-                "type": "zip",
-                "url": "https://api.github.com/repos/sebastianbergmann/php-text-template/zipball/31f8b717e51d9a2afca6c9f046f5d69fc27c8686",
-                "reference": "31f8b717e51d9a2afca6c9f046f5d69fc27c8686",
-                "shasum": ""
-            },
-            "require": {
-                "php": ">=5.3.3"
-            },
-            "type": "library",
-            "autoload": {
-                "classmap": [
-                    "src/"
-                ]
-            },
-            "notification-url": "https://packagist.org/downloads/",
-            "license": [
-                "BSD-3-Clause"
-            ],
-            "authors": [
-                {
-                    "name": "Sebastian Bergmann",
-                    "email": "sebastian@phpunit.de",
-                    "role": "lead"
-                }
-            ],
-            "description": "Simple template engine.",
-            "homepage": "https://github.com/sebastianbergmann/php-text-template/",
-            "keywords": [
-                "template"
-            ],
-            "time": "2015-06-21T13:50:34+00:00"
-        },
-        {
-            "name": "phpunit/php-timer",
-            "version": "1.0.9",
-            "source": {
-                "type": "git",
-                "url": "https://github.com/sebastianbergmann/php-timer.git",
-                "reference": "3dcf38ca72b158baf0bc245e9184d3fdffa9c46f"
-            },
-            "dist": {
-                "type": "zip",
-                "url": "https://api.github.com/repos/sebastianbergmann/php-timer/zipball/3dcf38ca72b158baf0bc245e9184d3fdffa9c46f",
-                "reference": "3dcf38ca72b158baf0bc245e9184d3fdffa9c46f",
-                "shasum": ""
-            },
-            "require": {
-                "php": "^5.3.3 || ^7.0"
-            },
-            "require-dev": {
-                "phpunit/phpunit": "^4.8.35 || ^5.7 || ^6.0"
-            },
-            "type": "library",
-            "extra": {
-                "branch-alias": {
-                    "dev-master": "1.0-dev"
-                }
-            },
-            "autoload": {
-                "classmap": [
-                    "src/"
-                ]
-            },
-            "notification-url": "https://packagist.org/downloads/",
-            "license": [
-                "BSD-3-Clause"
-            ],
-            "authors": [
-                {
-                    "name": "Sebastian Bergmann",
-                    "email": "sb@sebastian-bergmann.de",
-                    "role": "lead"
-                }
-            ],
-            "description": "Utility class for timing",
-            "homepage": "https://github.com/sebastianbergmann/php-timer/",
-            "keywords": [
-                "timer"
-            ],
-            "time": "2017-02-26T11:10:40+00:00"
-        },
-        {
-            "name": "phpunit/php-token-stream",
-            "version": "1.4.12",
-            "source": {
-                "type": "git",
-                "url": "https://github.com/sebastianbergmann/php-token-stream.git",
-                "reference": "1ce90ba27c42e4e44e6d8458241466380b51fa16"
-            },
-            "dist": {
-                "type": "zip",
-                "url": "https://api.github.com/repos/sebastianbergmann/php-token-stream/zipball/1ce90ba27c42e4e44e6d8458241466380b51fa16",
-                "reference": "1ce90ba27c42e4e44e6d8458241466380b51fa16",
-                "shasum": ""
-            },
-            "require": {
-                "ext-tokenizer": "*",
-                "php": ">=5.3.3"
-            },
-            "require-dev": {
-                "phpunit/phpunit": "~4.2"
-            },
-            "type": "library",
-            "extra": {
-                "branch-alias": {
-                    "dev-master": "1.4-dev"
-                }
-            },
-            "autoload": {
-                "classmap": [
-                    "src/"
-                ]
-            },
-            "notification-url": "https://packagist.org/downloads/",
-            "license": [
-                "BSD-3-Clause"
-            ],
-            "authors": [
-                {
-                    "name": "Sebastian Bergmann",
-                    "email": "sebastian@phpunit.de"
-                }
-            ],
-            "description": "Wrapper around PHP's tokenizer extension.",
-            "homepage": "https://github.com/sebastianbergmann/php-token-stream/",
-            "keywords": [
-                "tokenizer"
-            ],
-            "time": "2017-12-04T08:55:13+00:00"
-        },
-        {
-            "name": "phpunit/phpunit",
-            "version": "4.8.36",
-            "source": {
-                "type": "git",
-                "url": "https://github.com/sebastianbergmann/phpunit.git",
-                "reference": "46023de9a91eec7dfb06cc56cb4e260017298517"
-            },
-            "dist": {
-                "type": "zip",
-                "url": "https://api.github.com/repos/sebastianbergmann/phpunit/zipball/46023de9a91eec7dfb06cc56cb4e260017298517",
-                "reference": "46023de9a91eec7dfb06cc56cb4e260017298517",
-                "shasum": ""
-            },
-            "require": {
-                "ext-dom": "*",
-                "ext-json": "*",
-                "ext-pcre": "*",
-                "ext-reflection": "*",
-                "ext-spl": "*",
-                "php": ">=5.3.3",
-                "phpspec/prophecy": "^1.3.1",
-                "phpunit/php-code-coverage": "~2.1",
-                "phpunit/php-file-iterator": "~1.4",
-                "phpunit/php-text-template": "~1.2",
-                "phpunit/php-timer": "^1.0.6",
-                "phpunit/phpunit-mock-objects": "~2.3",
-                "sebastian/comparator": "~1.2.2",
-                "sebastian/diff": "~1.2",
-                "sebastian/environment": "~1.3",
-                "sebastian/exporter": "~1.2",
-                "sebastian/global-state": "~1.0",
-                "sebastian/version": "~1.0",
-                "symfony/yaml": "~2.1|~3.0"
-            },
-            "suggest": {
-                "phpunit/php-invoker": "~1.1"
-            },
-            "bin": [
-                "phpunit"
-            ],
-            "type": "library",
-            "extra": {
-                "branch-alias": {
-                    "dev-master": "4.8.x-dev"
-                }
-            },
-            "autoload": {
-                "classmap": [
-                    "src/"
-                ]
-            },
-            "notification-url": "https://packagist.org/downloads/",
-            "license": [
-                "BSD-3-Clause"
-            ],
-            "authors": [
-                {
-                    "name": "Sebastian Bergmann",
-                    "email": "sebastian@phpunit.de",
-                    "role": "lead"
-                }
-            ],
-            "description": "The PHP Unit Testing framework.",
-            "homepage": "https://phpunit.de/",
-            "keywords": [
-                "phpunit",
-                "testing",
-                "xunit"
-            ],
-            "time": "2017-06-21T08:07:12+00:00"
-        },
-        {
-            "name": "phpunit/phpunit-mock-objects",
-            "version": "2.3.8",
-            "source": {
-                "type": "git",
-                "url": "https://github.com/sebastianbergmann/phpunit-mock-objects.git",
-                "reference": "ac8e7a3db35738d56ee9a76e78a4e03d97628983"
-            },
-            "dist": {
-                "type": "zip",
-                "url": "https://api.github.com/repos/sebastianbergmann/phpunit-mock-objects/zipball/ac8e7a3db35738d56ee9a76e78a4e03d97628983",
-                "reference": "ac8e7a3db35738d56ee9a76e78a4e03d97628983",
-                "shasum": ""
-            },
-            "require": {
-                "doctrine/instantiator": "^1.0.2",
-                "php": ">=5.3.3",
-                "phpunit/php-text-template": "~1.2",
-                "sebastian/exporter": "~1.2"
-            },
-            "require-dev": {
-                "phpunit/phpunit": "~4.4"
-            },
-            "suggest": {
-                "ext-soap": "*"
-            },
-            "type": "library",
-            "extra": {
-                "branch-alias": {
-                    "dev-master": "2.3.x-dev"
-                }
-            },
-            "autoload": {
-                "classmap": [
-                    "src/"
-                ]
-=======
             "support": {
                 "issues": "https://github.com/phpspec/prophecy/issues",
                 "source": "https://github.com/phpspec/prophecy/tree/v1.10.3"
->>>>>>> 12be472c
             },
             "time": "2020-03-05T15:02:03+00:00"
         },
@@ -1599,10 +1136,6 @@
                 "compare",
                 "equality"
             ],
-            "support": {
-                "issues": "https://github.com/sebastianbergmann/comparator/issues",
-                "source": "https://github.com/sebastianbergmann/comparator/tree/1.2"
-            },
             "time": "2017-01-29T09:50:25+00:00"
         },
         {
@@ -1655,10 +1188,6 @@
             "keywords": [
                 "diff"
             ],
-            "support": {
-                "issues": "https://github.com/sebastianbergmann/diff/issues",
-                "source": "https://github.com/sebastianbergmann/diff/tree/1.4"
-            },
             "time": "2017-05-22T07:24:03+00:00"
         },
         {
@@ -1852,30 +1381,7 @@
             ],
             "description": "Symfony PHPUnit Bridge",
             "homepage": "https://symfony.com",
-            "support": {
-<<<<<<< HEAD
-                "source": "https://github.com/symfony/yaml/tree/v2.8.52"
-            },
-            "time": "2018-11-11T11:18:13+00:00"
-=======
-                "source": "https://github.com/symfony/phpunit-bridge/tree/v3.4.38"
-            },
-            "funding": [
-                {
-                    "url": "https://symfony.com/sponsor",
-                    "type": "custom"
-                },
-                {
-                    "url": "https://github.com/fabpot",
-                    "type": "github"
-                },
-                {
-                    "url": "https://tidelift.com/funding/github/packagist/symfony/symfony",
-                    "type": "tidelift"
-                }
-            ],
             "time": "2020-02-21T08:01:47+00:00"
->>>>>>> 12be472c
         }
     ],
     "aliases": [],
@@ -1891,6 +1397,5 @@
     "platform-dev": [],
     "platform-overrides": {
         "php": "5.3.9"
-    },
-    "plugin-api-version": "2.0.0"
+    }
 }