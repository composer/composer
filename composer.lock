--- conflicted
+++ resolved
@@ -4,11 +4,7 @@
         "Read more about it at https://getcomposer.org/doc/01-basic-usage.md#installing-dependencies",
         "This file is @generated automatically"
     ],
-<<<<<<< HEAD
-    "content-hash": "f2380adc7651e34a1ae8009338bc7637",
-=======
-    "content-hash": "050c9a14cfe43390202049eec5933b22",
->>>>>>> dd896e80
+    "content-hash": "974a2c6e6aaf5ce9c7cbb79b5d611dc7",
     "packages": [
         {
             "name": "composer/ca-bundle",
