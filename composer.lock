--- conflicted
+++ resolved
@@ -4,11 +4,7 @@
         "Read more about it at https://getcomposer.org/doc/01-basic-usage.md#installing-dependencies",
         "This file is @generated automatically"
     ],
-<<<<<<< HEAD
-    "content-hash": "d5c4595c89878e938186d057052a82d1",
-=======
-    "content-hash": "1f572d2fe0d3c7200c3887bd2fc9e991",
->>>>>>> b3960875
+    "content-hash": "5626ea61968f46e5aad29824224a8783",
     "packages": [
         {
             "name": "composer/ca-bundle",
