{
    "_readme": [
        "This file locks the dependencies of your project to a known state",
        "Read more about it at https://getcomposer.org/doc/01-basic-usage.md#installing-dependencies",
        "This file is @generated automatically"
    ],
    "content-hash": "03b82664ef6f80651118f0c06a49280c",
    "packages": [
        {
            "name": "composer/ca-bundle",
            "version": "1.3.1",
            "source": {
                "type": "git",
                "url": "https://github.com/composer/ca-bundle.git",
                "reference": "4c679186f2aca4ab6a0f1b0b9cf9252decb44d0b"
            },
            "dist": {
                "type": "zip",
                "url": "https://api.github.com/repos/composer/ca-bundle/zipball/4c679186f2aca4ab6a0f1b0b9cf9252decb44d0b",
                "reference": "4c679186f2aca4ab6a0f1b0b9cf9252decb44d0b",
                "shasum": ""
            },
            "require": {
                "ext-openssl": "*",
                "ext-pcre": "*",
                "php": "^5.3.2 || ^7.0 || ^8.0"
            },
            "require-dev": {
                "phpstan/phpstan": "^0.12.55",
                "psr/log": "^1.0",
                "symfony/phpunit-bridge": "^4.2 || ^5",
                "symfony/process": "^2.5 || ^3.0 || ^4.0 || ^5.0 || ^6.0"
            },
            "type": "library",
            "extra": {
                "branch-alias": {
                    "dev-main": "1.x-dev"
                }
            },
            "autoload": {
                "psr-4": {
                    "Composer\\CaBundle\\": "src"
                }
            },
            "notification-url": "https://packagist.org/downloads/",
            "license": [
                "MIT"
            ],
            "authors": [
                {
                    "name": "Jordi Boggiano",
                    "email": "j.boggiano@seld.be",
                    "homepage": "http://seld.be"
                }
            ],
            "description": "Lets you find a path to the system CA bundle, and includes a fallback to the Mozilla CA bundle.",
            "keywords": [
                "cabundle",
                "cacert",
                "certificate",
                "ssl",
                "tls"
            ],
            "support": {
                "irc": "irc://irc.freenode.org/composer",
                "issues": "https://github.com/composer/ca-bundle/issues",
                "source": "https://github.com/composer/ca-bundle/tree/1.3.1"
            },
            "funding": [
                {
                    "url": "https://packagist.com",
                    "type": "custom"
                },
                {
                    "url": "https://github.com/composer",
                    "type": "github"
                },
                {
                    "url": "https://tidelift.com/funding/github/packagist/composer/composer",
                    "type": "tidelift"
                }
            ],
            "time": "2021-10-28T20:44:15+00:00"
        },
        {
            "name": "composer/metadata-minifier",
            "version": "1.0.0",
            "source": {
                "type": "git",
                "url": "https://github.com/composer/metadata-minifier.git",
                "reference": "c549d23829536f0d0e984aaabbf02af91f443207"
            },
            "dist": {
                "type": "zip",
                "url": "https://api.github.com/repos/composer/metadata-minifier/zipball/c549d23829536f0d0e984aaabbf02af91f443207",
                "reference": "c549d23829536f0d0e984aaabbf02af91f443207",
                "shasum": ""
            },
            "require": {
                "php": "^5.3.2 || ^7.0 || ^8.0"
            },
            "require-dev": {
                "composer/composer": "^2",
                "phpstan/phpstan": "^0.12.55",
                "symfony/phpunit-bridge": "^4.2 || ^5"
            },
            "type": "library",
            "extra": {
                "branch-alias": {
                    "dev-main": "1.x-dev"
                }
            },
            "autoload": {
                "psr-4": {
                    "Composer\\MetadataMinifier\\": "src"
                }
            },
            "notification-url": "https://packagist.org/downloads/",
            "license": [
                "MIT"
            ],
            "authors": [
                {
                    "name": "Jordi Boggiano",
                    "email": "j.boggiano@seld.be",
                    "homepage": "http://seld.be"
                }
            ],
            "description": "Small utility library that handles metadata minification and expansion.",
            "keywords": [
                "composer",
                "compression"
            ],
            "support": {
                "issues": "https://github.com/composer/metadata-minifier/issues",
                "source": "https://github.com/composer/metadata-minifier/tree/1.0.0"
            },
            "funding": [
                {
                    "url": "https://packagist.com",
                    "type": "custom"
                },
                {
                    "url": "https://github.com/composer",
                    "type": "github"
                },
                {
                    "url": "https://tidelift.com/funding/github/packagist/composer/composer",
                    "type": "tidelift"
                }
            ],
            "time": "2021-04-07T13:37:33+00:00"
        },
        {
            "name": "composer/pcre",
            "version": "1.0.1",
            "source": {
                "type": "git",
                "url": "https://github.com/composer/pcre.git",
                "reference": "67a32d7d6f9f560b726ab25a061b38ff3a80c560"
            },
            "dist": {
                "type": "zip",
                "url": "https://api.github.com/repos/composer/pcre/zipball/67a32d7d6f9f560b726ab25a061b38ff3a80c560",
                "reference": "67a32d7d6f9f560b726ab25a061b38ff3a80c560",
                "shasum": ""
            },
            "require": {
                "php": "^5.3.2 || ^7.0 || ^8.0"
            },
            "require-dev": {
                "phpstan/phpstan": "^1.3",
                "phpstan/phpstan-strict-rules": "^1.1",
                "symfony/phpunit-bridge": "^4.2 || ^5"
            },
            "type": "library",
            "extra": {
                "branch-alias": {
                    "dev-main": "1.x-dev"
                }
            },
            "autoload": {
                "psr-4": {
                    "Composer\\Pcre\\": "src"
                }
            },
            "notification-url": "https://packagist.org/downloads/",
            "license": [
                "MIT"
            ],
            "authors": [
                {
                    "name": "Jordi Boggiano",
                    "email": "j.boggiano@seld.be",
                    "homepage": "http://seld.be"
                }
            ],
            "description": "PCRE wrapping library that offers type-safe preg_* replacements.",
            "keywords": [
                "PCRE",
                "preg",
                "regex",
                "regular expression"
            ],
            "support": {
                "issues": "https://github.com/composer/pcre/issues",
                "source": "https://github.com/composer/pcre/tree/1.0.1"
            },
            "funding": [
                {
                    "url": "https://packagist.com",
                    "type": "custom"
                },
                {
                    "url": "https://github.com/composer",
                    "type": "github"
                },
                {
                    "url": "https://tidelift.com/funding/github/packagist/composer/composer",
                    "type": "tidelift"
                }
            ],
            "time": "2022-01-21T20:24:37+00:00"
        },
        {
            "name": "composer/semver",
            "version": "3.2.9",
            "source": {
                "type": "git",
                "url": "https://github.com/composer/semver.git",
                "reference": "a951f614bd64dcd26137bc9b7b2637ddcfc57649"
            },
            "dist": {
                "type": "zip",
                "url": "https://api.github.com/repos/composer/semver/zipball/a951f614bd64dcd26137bc9b7b2637ddcfc57649",
                "reference": "a951f614bd64dcd26137bc9b7b2637ddcfc57649",
                "shasum": ""
            },
            "require": {
                "php": "^5.3.2 || ^7.0 || ^8.0"
            },
            "require-dev": {
                "phpstan/phpstan": "^1.4",
                "symfony/phpunit-bridge": "^4.2 || ^5"
            },
            "type": "library",
            "extra": {
                "branch-alias": {
                    "dev-main": "3.x-dev"
                }
            },
            "autoload": {
                "psr-4": {
                    "Composer\\Semver\\": "src"
                }
            },
            "notification-url": "https://packagist.org/downloads/",
            "license": [
                "MIT"
            ],
            "authors": [
                {
                    "name": "Nils Adermann",
                    "email": "naderman@naderman.de",
                    "homepage": "http://www.naderman.de"
                },
                {
                    "name": "Jordi Boggiano",
                    "email": "j.boggiano@seld.be",
                    "homepage": "http://seld.be"
                },
                {
                    "name": "Rob Bast",
                    "email": "rob.bast@gmail.com",
                    "homepage": "http://robbast.nl"
                }
            ],
            "description": "Semver library that offers utilities, version constraint parsing and validation.",
            "keywords": [
                "semantic",
                "semver",
                "validation",
                "versioning"
            ],
            "support": {
                "irc": "irc://irc.freenode.org/composer",
                "issues": "https://github.com/composer/semver/issues",
                "source": "https://github.com/composer/semver/tree/3.2.9"
            },
            "funding": [
                {
                    "url": "https://packagist.com",
                    "type": "custom"
                },
                {
                    "url": "https://github.com/composer",
                    "type": "github"
                },
                {
                    "url": "https://tidelift.com/funding/github/packagist/composer/composer",
                    "type": "tidelift"
                }
            ],
            "time": "2022-02-04T13:58:43+00:00"
        },
        {
            "name": "composer/spdx-licenses",
            "version": "1.5.6",
            "source": {
                "type": "git",
                "url": "https://github.com/composer/spdx-licenses.git",
                "reference": "a30d487169d799745ca7280bc90fdfa693536901"
            },
            "dist": {
                "type": "zip",
                "url": "https://api.github.com/repos/composer/spdx-licenses/zipball/a30d487169d799745ca7280bc90fdfa693536901",
                "reference": "a30d487169d799745ca7280bc90fdfa693536901",
                "shasum": ""
            },
            "require": {
                "php": "^5.3.2 || ^7.0 || ^8.0"
            },
            "require-dev": {
                "phpstan/phpstan": "^0.12.55",
                "symfony/phpunit-bridge": "^4.2 || ^5"
            },
            "type": "library",
            "extra": {
                "branch-alias": {
                    "dev-main": "1.x-dev"
                }
            },
            "autoload": {
                "psr-4": {
                    "Composer\\Spdx\\": "src"
                }
            },
            "notification-url": "https://packagist.org/downloads/",
            "license": [
                "MIT"
            ],
            "authors": [
                {
                    "name": "Nils Adermann",
                    "email": "naderman@naderman.de",
                    "homepage": "http://www.naderman.de"
                },
                {
                    "name": "Jordi Boggiano",
                    "email": "j.boggiano@seld.be",
                    "homepage": "http://seld.be"
                },
                {
                    "name": "Rob Bast",
                    "email": "rob.bast@gmail.com",
                    "homepage": "http://robbast.nl"
                }
            ],
            "description": "SPDX licenses list and validation library.",
            "keywords": [
                "license",
                "spdx",
                "validator"
            ],
            "support": {
                "irc": "irc://irc.freenode.org/composer",
                "issues": "https://github.com/composer/spdx-licenses/issues",
                "source": "https://github.com/composer/spdx-licenses/tree/1.5.6"
            },
            "funding": [
                {
                    "url": "https://packagist.com",
                    "type": "custom"
                },
                {
                    "url": "https://github.com/composer",
                    "type": "github"
                },
                {
                    "url": "https://tidelift.com/funding/github/packagist/composer/composer",
                    "type": "tidelift"
                }
            ],
            "time": "2021-11-18T10:14:14+00:00"
        },
        {
            "name": "composer/xdebug-handler",
<<<<<<< HEAD
            "version": "3.0.2",
            "source": {
                "type": "git",
                "url": "https://github.com/composer/xdebug-handler.git",
                "reference": "b11b961ef6b11e380e81a20b27c8cad54eeefe61"
            },
            "dist": {
                "type": "zip",
                "url": "https://api.github.com/repos/composer/xdebug-handler/zipball/b11b961ef6b11e380e81a20b27c8cad54eeefe61",
                "reference": "b11b961ef6b11e380e81a20b27c8cad54eeefe61",
=======
            "version": "2.0.5",
            "source": {
                "type": "git",
                "url": "https://github.com/composer/xdebug-handler.git",
                "reference": "9e36aeed4616366d2b690bdce11f71e9178c579a"
            },
            "dist": {
                "type": "zip",
                "url": "https://api.github.com/repos/composer/xdebug-handler/zipball/9e36aeed4616366d2b690bdce11f71e9178c579a",
                "reference": "9e36aeed4616366d2b690bdce11f71e9178c579a",
>>>>>>> 0f688b1d
                "shasum": ""
            },
            "require": {
                "composer/pcre": "^1",
                "php": "^7.2.5 || ^8.0",
                "psr/log": "^1 || ^2 || ^3"
            },
            "require-dev": {
                "phpstan/phpstan": "^1.0",
                "phpstan/phpstan-strict-rules": "^1.1",
                "symfony/phpunit-bridge": "^6.0"
            },
            "type": "library",
            "autoload": {
                "psr-4": {
                    "Composer\\XdebugHandler\\": "src"
                }
            },
            "notification-url": "https://packagist.org/downloads/",
            "license": [
                "MIT"
            ],
            "authors": [
                {
                    "name": "John Stevenson",
                    "email": "john-stevenson@blueyonder.co.uk"
                }
            ],
            "description": "Restarts a process without Xdebug.",
            "keywords": [
                "Xdebug",
                "performance"
            ],
            "support": {
                "irc": "irc://irc.freenode.org/composer",
                "issues": "https://github.com/composer/xdebug-handler/issues",
<<<<<<< HEAD
                "source": "https://github.com/composer/xdebug-handler/tree/3.0.2"
=======
                "source": "https://github.com/composer/xdebug-handler/tree/2.0.5"
>>>>>>> 0f688b1d
            },
            "funding": [
                {
                    "url": "https://packagist.com",
                    "type": "custom"
                },
                {
                    "url": "https://github.com/composer",
                    "type": "github"
                },
                {
                    "url": "https://tidelift.com/funding/github/packagist/composer/composer",
                    "type": "tidelift"
                }
            ],
<<<<<<< HEAD
            "time": "2022-02-24T20:53:32+00:00"
=======
            "time": "2022-02-24T20:20:32+00:00"
>>>>>>> 0f688b1d
        },
        {
            "name": "justinrainbow/json-schema",
            "version": "5.2.11",
            "source": {
                "type": "git",
                "url": "https://github.com/justinrainbow/json-schema.git",
                "reference": "2ab6744b7296ded80f8cc4f9509abbff393399aa"
            },
            "dist": {
                "type": "zip",
                "url": "https://api.github.com/repos/justinrainbow/json-schema/zipball/2ab6744b7296ded80f8cc4f9509abbff393399aa",
                "reference": "2ab6744b7296ded80f8cc4f9509abbff393399aa",
                "shasum": ""
            },
            "require": {
                "php": ">=5.3.3"
            },
            "require-dev": {
                "friendsofphp/php-cs-fixer": "~2.2.20||~2.15.1",
                "json-schema/json-schema-test-suite": "1.2.0",
                "phpunit/phpunit": "^4.8.35"
            },
            "bin": [
                "bin/validate-json"
            ],
            "type": "library",
            "extra": {
                "branch-alias": {
                    "dev-master": "5.0.x-dev"
                }
            },
            "autoload": {
                "psr-4": {
                    "JsonSchema\\": "src/JsonSchema/"
                }
            },
            "notification-url": "https://packagist.org/downloads/",
            "license": [
                "MIT"
            ],
            "authors": [
                {
                    "name": "Bruno Prieto Reis",
                    "email": "bruno.p.reis@gmail.com"
                },
                {
                    "name": "Justin Rainbow",
                    "email": "justin.rainbow@gmail.com"
                },
                {
                    "name": "Igor Wiedler",
                    "email": "igor@wiedler.ch"
                },
                {
                    "name": "Robert Schönthal",
                    "email": "seroscho@googlemail.com"
                }
            ],
            "description": "A library to validate a json schema.",
            "homepage": "https://github.com/justinrainbow/json-schema",
            "keywords": [
                "json",
                "schema"
            ],
            "support": {
                "issues": "https://github.com/justinrainbow/json-schema/issues",
                "source": "https://github.com/justinrainbow/json-schema/tree/5.2.11"
            },
            "time": "2021-07-22T09:24:00+00:00"
        },
        {
            "name": "psr/container",
            "version": "1.1.1",
            "source": {
                "type": "git",
                "url": "https://github.com/php-fig/container.git",
                "reference": "8622567409010282b7aeebe4bb841fe98b58dcaf"
            },
            "dist": {
                "type": "zip",
                "url": "https://api.github.com/repos/php-fig/container/zipball/8622567409010282b7aeebe4bb841fe98b58dcaf",
                "reference": "8622567409010282b7aeebe4bb841fe98b58dcaf",
                "shasum": ""
            },
            "require": {
                "php": ">=7.2.0"
            },
            "type": "library",
            "autoload": {
                "psr-4": {
                    "Psr\\Container\\": "src/"
                }
            },
            "notification-url": "https://packagist.org/downloads/",
            "license": [
                "MIT"
            ],
            "authors": [
                {
                    "name": "PHP-FIG",
                    "homepage": "https://www.php-fig.org/"
                }
            ],
            "description": "Common Container Interface (PHP FIG PSR-11)",
            "homepage": "https://github.com/php-fig/container",
            "keywords": [
                "PSR-11",
                "container",
                "container-interface",
                "container-interop",
                "psr"
            ],
            "support": {
                "issues": "https://github.com/php-fig/container/issues",
                "source": "https://github.com/php-fig/container/tree/1.1.1"
            },
            "time": "2021-03-05T17:36:06+00:00"
        },
        {
            "name": "psr/log",
            "version": "1.1.4",
            "source": {
                "type": "git",
                "url": "https://github.com/php-fig/log.git",
                "reference": "d49695b909c3b7628b6289db5479a1c204601f11"
            },
            "dist": {
                "type": "zip",
                "url": "https://api.github.com/repos/php-fig/log/zipball/d49695b909c3b7628b6289db5479a1c204601f11",
                "reference": "d49695b909c3b7628b6289db5479a1c204601f11",
                "shasum": ""
            },
            "require": {
                "php": ">=5.3.0"
            },
            "type": "library",
            "extra": {
                "branch-alias": {
                    "dev-master": "1.1.x-dev"
                }
            },
            "autoload": {
                "psr-4": {
                    "Psr\\Log\\": "Psr/Log/"
                }
            },
            "notification-url": "https://packagist.org/downloads/",
            "license": [
                "MIT"
            ],
            "authors": [
                {
                    "name": "PHP-FIG",
                    "homepage": "https://www.php-fig.org/"
                }
            ],
            "description": "Common interface for logging libraries",
            "homepage": "https://github.com/php-fig/log",
            "keywords": [
                "log",
                "psr",
                "psr-3"
            ],
            "support": {
                "source": "https://github.com/php-fig/log/tree/1.1.4"
            },
            "time": "2021-05-03T11:20:27+00:00"
        },
        {
            "name": "react/promise",
            "version": "v2.9.0",
            "source": {
                "type": "git",
                "url": "https://github.com/reactphp/promise.git",
                "reference": "234f8fd1023c9158e2314fa9d7d0e6a83db42910"
            },
            "dist": {
                "type": "zip",
                "url": "https://api.github.com/repos/reactphp/promise/zipball/234f8fd1023c9158e2314fa9d7d0e6a83db42910",
                "reference": "234f8fd1023c9158e2314fa9d7d0e6a83db42910",
                "shasum": ""
            },
            "require": {
                "php": ">=5.4.0"
            },
            "require-dev": {
                "phpunit/phpunit": "^9.3 || ^5.7 || ^4.8.36"
            },
            "type": "library",
            "autoload": {
                "files": [
                    "src/functions_include.php"
                ],
                "psr-4": {
                    "React\\Promise\\": "src/"
                }
            },
            "notification-url": "https://packagist.org/downloads/",
            "license": [
                "MIT"
            ],
            "authors": [
                {
                    "name": "Jan Sorgalla",
                    "email": "jsorgalla@gmail.com",
                    "homepage": "https://sorgalla.com/"
                },
                {
                    "name": "Christian Lück",
                    "email": "christian@clue.engineering",
                    "homepage": "https://clue.engineering/"
                },
                {
                    "name": "Cees-Jan Kiewiet",
                    "email": "reactphp@ceesjankiewiet.nl",
                    "homepage": "https://wyrihaximus.net/"
                },
                {
                    "name": "Chris Boden",
                    "email": "cboden@gmail.com",
                    "homepage": "https://cboden.dev/"
                }
            ],
            "description": "A lightweight implementation of CommonJS Promises/A for PHP",
            "keywords": [
                "promise",
                "promises"
            ],
            "support": {
                "issues": "https://github.com/reactphp/promise/issues",
                "source": "https://github.com/reactphp/promise/tree/v2.9.0"
            },
            "funding": [
                {
                    "url": "https://github.com/WyriHaximus",
                    "type": "github"
                },
                {
                    "url": "https://github.com/clue",
                    "type": "github"
                }
            ],
            "time": "2022-02-11T10:27:51+00:00"
        },
        {
            "name": "seld/jsonlint",
            "version": "1.8.3",
            "source": {
                "type": "git",
                "url": "https://github.com/Seldaek/jsonlint.git",
                "reference": "9ad6ce79c342fbd44df10ea95511a1b24dee5b57"
            },
            "dist": {
                "type": "zip",
                "url": "https://api.github.com/repos/Seldaek/jsonlint/zipball/9ad6ce79c342fbd44df10ea95511a1b24dee5b57",
                "reference": "9ad6ce79c342fbd44df10ea95511a1b24dee5b57",
                "shasum": ""
            },
            "require": {
                "php": "^5.3 || ^7.0 || ^8.0"
            },
            "require-dev": {
                "phpunit/phpunit": "^4.8.35 || ^5.7 || ^6.0"
            },
            "bin": [
                "bin/jsonlint"
            ],
            "type": "library",
            "autoload": {
                "psr-4": {
                    "Seld\\JsonLint\\": "src/Seld/JsonLint/"
                }
            },
            "notification-url": "https://packagist.org/downloads/",
            "license": [
                "MIT"
            ],
            "authors": [
                {
                    "name": "Jordi Boggiano",
                    "email": "j.boggiano@seld.be",
                    "homepage": "http://seld.be"
                }
            ],
            "description": "JSON Linter",
            "keywords": [
                "json",
                "linter",
                "parser",
                "validator"
            ],
            "support": {
                "issues": "https://github.com/Seldaek/jsonlint/issues",
                "source": "https://github.com/Seldaek/jsonlint/tree/1.8.3"
            },
            "funding": [
                {
                    "url": "https://github.com/Seldaek",
                    "type": "github"
                },
                {
                    "url": "https://tidelift.com/funding/github/packagist/seld/jsonlint",
                    "type": "tidelift"
                }
            ],
            "time": "2020-11-11T09:19:24+00:00"
        },
        {
            "name": "seld/phar-utils",
            "version": "1.2.0",
            "source": {
                "type": "git",
                "url": "https://github.com/Seldaek/phar-utils.git",
                "reference": "9f3452c93ff423469c0d56450431562ca423dcee"
            },
            "dist": {
                "type": "zip",
                "url": "https://api.github.com/repos/Seldaek/phar-utils/zipball/9f3452c93ff423469c0d56450431562ca423dcee",
                "reference": "9f3452c93ff423469c0d56450431562ca423dcee",
                "shasum": ""
            },
            "require": {
                "php": ">=5.3"
            },
            "type": "library",
            "extra": {
                "branch-alias": {
                    "dev-master": "1.x-dev"
                }
            },
            "autoload": {
                "psr-4": {
                    "Seld\\PharUtils\\": "src/"
                }
            },
            "notification-url": "https://packagist.org/downloads/",
            "license": [
                "MIT"
            ],
            "authors": [
                {
                    "name": "Jordi Boggiano",
                    "email": "j.boggiano@seld.be"
                }
            ],
            "description": "PHAR file format utilities, for when PHP phars you up",
            "keywords": [
                "phar"
            ],
            "support": {
                "issues": "https://github.com/Seldaek/phar-utils/issues",
                "source": "https://github.com/Seldaek/phar-utils/tree/1.2.0"
            },
            "time": "2021-12-10T11:20:11+00:00"
        },
        {
            "name": "symfony/console",
            "version": "v5.4.3",
            "source": {
                "type": "git",
                "url": "https://github.com/symfony/console.git",
                "reference": "a2a86ec353d825c75856c6fd14fac416a7bdb6b8"
            },
            "dist": {
                "type": "zip",
                "url": "https://api.github.com/repos/symfony/console/zipball/a2a86ec353d825c75856c6fd14fac416a7bdb6b8",
                "reference": "a2a86ec353d825c75856c6fd14fac416a7bdb6b8",
                "shasum": ""
            },
            "require": {
                "php": ">=7.2.5",
                "symfony/deprecation-contracts": "^2.1|^3",
                "symfony/polyfill-mbstring": "~1.0",
                "symfony/polyfill-php73": "^1.9",
                "symfony/polyfill-php80": "^1.16",
                "symfony/service-contracts": "^1.1|^2|^3",
                "symfony/string": "^5.1|^6.0"
            },
            "conflict": {
                "psr/log": ">=3",
                "symfony/dependency-injection": "<4.4",
                "symfony/dotenv": "<5.1",
                "symfony/event-dispatcher": "<4.4",
                "symfony/lock": "<4.4",
                "symfony/process": "<4.4"
            },
            "provide": {
                "psr/log-implementation": "1.0|2.0"
            },
            "require-dev": {
                "psr/log": "^1|^2",
                "symfony/config": "^4.4|^5.0|^6.0",
                "symfony/dependency-injection": "^4.4|^5.0|^6.0",
                "symfony/event-dispatcher": "^4.4|^5.0|^6.0",
                "symfony/lock": "^4.4|^5.0|^6.0",
                "symfony/process": "^4.4|^5.0|^6.0",
                "symfony/var-dumper": "^4.4|^5.0|^6.0"
            },
            "suggest": {
                "psr/log": "For using the console logger",
                "symfony/event-dispatcher": "",
                "symfony/lock": "",
                "symfony/process": ""
            },
            "type": "library",
            "autoload": {
                "psr-4": {
                    "Symfony\\Component\\Console\\": ""
                },
                "exclude-from-classmap": [
                    "/Tests/"
                ]
            },
            "notification-url": "https://packagist.org/downloads/",
            "license": [
                "MIT"
            ],
            "authors": [
                {
                    "name": "Fabien Potencier",
                    "email": "fabien@symfony.com"
                },
                {
                    "name": "Symfony Community",
                    "homepage": "https://symfony.com/contributors"
                }
            ],
            "description": "Eases the creation of beautiful and testable command line interfaces",
            "homepage": "https://symfony.com",
            "keywords": [
                "cli",
                "command line",
                "console",
                "terminal"
            ],
            "support": {
                "source": "https://github.com/symfony/console/tree/v5.4.3"
            },
            "funding": [
                {
                    "url": "https://symfony.com/sponsor",
                    "type": "custom"
                },
                {
                    "url": "https://github.com/fabpot",
                    "type": "github"
                },
                {
                    "url": "https://tidelift.com/funding/github/packagist/symfony/symfony",
                    "type": "tidelift"
                }
            ],
            "time": "2022-01-26T16:28:35+00:00"
        },
        {
            "name": "symfony/deprecation-contracts",
            "version": "v2.5.0",
            "source": {
                "type": "git",
                "url": "https://github.com/symfony/deprecation-contracts.git",
                "reference": "6f981ee24cf69ee7ce9736146d1c57c2780598a8"
            },
            "dist": {
                "type": "zip",
                "url": "https://api.github.com/repos/symfony/deprecation-contracts/zipball/6f981ee24cf69ee7ce9736146d1c57c2780598a8",
                "reference": "6f981ee24cf69ee7ce9736146d1c57c2780598a8",
                "shasum": ""
            },
            "require": {
                "php": ">=7.1"
            },
            "type": "library",
            "extra": {
                "branch-alias": {
                    "dev-main": "2.5-dev"
                },
                "thanks": {
                    "name": "symfony/contracts",
                    "url": "https://github.com/symfony/contracts"
                }
            },
            "autoload": {
                "files": [
                    "function.php"
                ]
            },
            "notification-url": "https://packagist.org/downloads/",
            "license": [
                "MIT"
            ],
            "authors": [
                {
                    "name": "Nicolas Grekas",
                    "email": "p@tchwork.com"
                },
                {
                    "name": "Symfony Community",
                    "homepage": "https://symfony.com/contributors"
                }
            ],
            "description": "A generic function and convention to trigger deprecation notices",
            "homepage": "https://symfony.com",
            "support": {
                "source": "https://github.com/symfony/deprecation-contracts/tree/v2.5.0"
            },
            "funding": [
                {
                    "url": "https://symfony.com/sponsor",
                    "type": "custom"
                },
                {
                    "url": "https://github.com/fabpot",
                    "type": "github"
                },
                {
                    "url": "https://tidelift.com/funding/github/packagist/symfony/symfony",
                    "type": "tidelift"
                }
            ],
            "time": "2021-07-12T14:48:14+00:00"
        },
        {
            "name": "symfony/filesystem",
            "version": "v5.4.3",
            "source": {
                "type": "git",
                "url": "https://github.com/symfony/filesystem.git",
                "reference": "0f0c4bf1840420f4aef3f32044a9dbb24682731b"
            },
            "dist": {
                "type": "zip",
                "url": "https://api.github.com/repos/symfony/filesystem/zipball/0f0c4bf1840420f4aef3f32044a9dbb24682731b",
                "reference": "0f0c4bf1840420f4aef3f32044a9dbb24682731b",
                "shasum": ""
            },
            "require": {
                "php": ">=7.2.5",
                "symfony/polyfill-ctype": "~1.8",
                "symfony/polyfill-mbstring": "~1.8",
                "symfony/polyfill-php80": "^1.16"
            },
            "type": "library",
            "autoload": {
                "psr-4": {
                    "Symfony\\Component\\Filesystem\\": ""
                },
                "exclude-from-classmap": [
                    "/Tests/"
                ]
            },
            "notification-url": "https://packagist.org/downloads/",
            "license": [
                "MIT"
            ],
            "authors": [
                {
                    "name": "Fabien Potencier",
                    "email": "fabien@symfony.com"
                },
                {
                    "name": "Symfony Community",
                    "homepage": "https://symfony.com/contributors"
                }
            ],
            "description": "Provides basic utilities for the filesystem",
            "homepage": "https://symfony.com",
            "support": {
                "source": "https://github.com/symfony/filesystem/tree/v5.4.3"
            },
            "funding": [
                {
                    "url": "https://symfony.com/sponsor",
                    "type": "custom"
                },
                {
                    "url": "https://github.com/fabpot",
                    "type": "github"
                },
                {
                    "url": "https://tidelift.com/funding/github/packagist/symfony/symfony",
                    "type": "tidelift"
                }
            ],
            "time": "2022-01-02T09:53:40+00:00"
        },
        {
            "name": "symfony/finder",
            "version": "v5.4.3",
            "source": {
                "type": "git",
                "url": "https://github.com/symfony/finder.git",
                "reference": "231313534dded84c7ecaa79d14bc5da4ccb69b7d"
            },
            "dist": {
                "type": "zip",
                "url": "https://api.github.com/repos/symfony/finder/zipball/231313534dded84c7ecaa79d14bc5da4ccb69b7d",
                "reference": "231313534dded84c7ecaa79d14bc5da4ccb69b7d",
                "shasum": ""
            },
            "require": {
                "php": ">=7.2.5",
                "symfony/deprecation-contracts": "^2.1|^3",
                "symfony/polyfill-php80": "^1.16"
            },
            "type": "library",
            "autoload": {
                "psr-4": {
                    "Symfony\\Component\\Finder\\": ""
                },
                "exclude-from-classmap": [
                    "/Tests/"
                ]
            },
            "notification-url": "https://packagist.org/downloads/",
            "license": [
                "MIT"
            ],
            "authors": [
                {
                    "name": "Fabien Potencier",
                    "email": "fabien@symfony.com"
                },
                {
                    "name": "Symfony Community",
                    "homepage": "https://symfony.com/contributors"
                }
            ],
            "description": "Finds files and directories via an intuitive fluent interface",
            "homepage": "https://symfony.com",
            "support": {
                "source": "https://github.com/symfony/finder/tree/v5.4.3"
            },
            "funding": [
                {
                    "url": "https://symfony.com/sponsor",
                    "type": "custom"
                },
                {
                    "url": "https://github.com/fabpot",
                    "type": "github"
                },
                {
                    "url": "https://tidelift.com/funding/github/packagist/symfony/symfony",
                    "type": "tidelift"
                }
            ],
            "time": "2022-01-26T16:34:36+00:00"
        },
        {
            "name": "symfony/polyfill-ctype",
            "version": "v1.24.0",
            "source": {
                "type": "git",
                "url": "https://github.com/symfony/polyfill-ctype.git",
                "reference": "30885182c981ab175d4d034db0f6f469898070ab"
            },
            "dist": {
                "type": "zip",
                "url": "https://api.github.com/repos/symfony/polyfill-ctype/zipball/30885182c981ab175d4d034db0f6f469898070ab",
                "reference": "30885182c981ab175d4d034db0f6f469898070ab",
                "shasum": ""
            },
            "require": {
                "php": ">=7.1"
            },
            "provide": {
                "ext-ctype": "*"
            },
            "suggest": {
                "ext-ctype": "For best performance"
            },
            "type": "library",
            "extra": {
                "branch-alias": {
                    "dev-main": "1.23-dev"
                },
                "thanks": {
                    "name": "symfony/polyfill",
                    "url": "https://github.com/symfony/polyfill"
                }
            },
            "autoload": {
                "files": [
                    "bootstrap.php"
                ],
                "psr-4": {
                    "Symfony\\Polyfill\\Ctype\\": ""
                }
            },
            "notification-url": "https://packagist.org/downloads/",
            "license": [
                "MIT"
            ],
            "authors": [
                {
                    "name": "Gert de Pagter",
                    "email": "BackEndTea@gmail.com"
                },
                {
                    "name": "Symfony Community",
                    "homepage": "https://symfony.com/contributors"
                }
            ],
            "description": "Symfony polyfill for ctype functions",
            "homepage": "https://symfony.com",
            "keywords": [
                "compatibility",
                "ctype",
                "polyfill",
                "portable"
            ],
            "support": {
                "source": "https://github.com/symfony/polyfill-ctype/tree/v1.24.0"
            },
            "funding": [
                {
                    "url": "https://symfony.com/sponsor",
                    "type": "custom"
                },
                {
                    "url": "https://github.com/fabpot",
                    "type": "github"
                },
                {
                    "url": "https://tidelift.com/funding/github/packagist/symfony/symfony",
                    "type": "tidelift"
                }
            ],
            "time": "2021-10-20T20:35:02+00:00"
        },
        {
            "name": "symfony/polyfill-intl-grapheme",
            "version": "v1.24.0",
            "source": {
                "type": "git",
                "url": "https://github.com/symfony/polyfill-intl-grapheme.git",
                "reference": "81b86b50cf841a64252b439e738e97f4a34e2783"
            },
            "dist": {
                "type": "zip",
                "url": "https://api.github.com/repos/symfony/polyfill-intl-grapheme/zipball/81b86b50cf841a64252b439e738e97f4a34e2783",
                "reference": "81b86b50cf841a64252b439e738e97f4a34e2783",
                "shasum": ""
            },
            "require": {
                "php": ">=7.1"
            },
            "suggest": {
                "ext-intl": "For best performance"
            },
            "type": "library",
            "extra": {
                "branch-alias": {
                    "dev-main": "1.23-dev"
                },
                "thanks": {
                    "name": "symfony/polyfill",
                    "url": "https://github.com/symfony/polyfill"
                }
            },
            "autoload": {
                "files": [
                    "bootstrap.php"
                ],
                "psr-4": {
                    "Symfony\\Polyfill\\Intl\\Grapheme\\": ""
                }
            },
            "notification-url": "https://packagist.org/downloads/",
            "license": [
                "MIT"
            ],
            "authors": [
                {
                    "name": "Nicolas Grekas",
                    "email": "p@tchwork.com"
                },
                {
                    "name": "Symfony Community",
                    "homepage": "https://symfony.com/contributors"
                }
            ],
            "description": "Symfony polyfill for intl's grapheme_* functions",
            "homepage": "https://symfony.com",
            "keywords": [
                "compatibility",
                "grapheme",
                "intl",
                "polyfill",
                "portable",
                "shim"
            ],
            "support": {
                "source": "https://github.com/symfony/polyfill-intl-grapheme/tree/v1.24.0"
            },
            "funding": [
                {
                    "url": "https://symfony.com/sponsor",
                    "type": "custom"
                },
                {
                    "url": "https://github.com/fabpot",
                    "type": "github"
                },
                {
                    "url": "https://tidelift.com/funding/github/packagist/symfony/symfony",
                    "type": "tidelift"
                }
            ],
            "time": "2021-11-23T21:10:46+00:00"
        },
        {
            "name": "symfony/polyfill-intl-normalizer",
            "version": "v1.24.0",
            "source": {
                "type": "git",
                "url": "https://github.com/symfony/polyfill-intl-normalizer.git",
                "reference": "8590a5f561694770bdcd3f9b5c69dde6945028e8"
            },
            "dist": {
                "type": "zip",
                "url": "https://api.github.com/repos/symfony/polyfill-intl-normalizer/zipball/8590a5f561694770bdcd3f9b5c69dde6945028e8",
                "reference": "8590a5f561694770bdcd3f9b5c69dde6945028e8",
                "shasum": ""
            },
            "require": {
                "php": ">=7.1"
            },
            "suggest": {
                "ext-intl": "For best performance"
            },
            "type": "library",
            "extra": {
                "branch-alias": {
                    "dev-main": "1.23-dev"
                },
                "thanks": {
                    "name": "symfony/polyfill",
                    "url": "https://github.com/symfony/polyfill"
                }
            },
            "autoload": {
                "files": [
                    "bootstrap.php"
                ],
                "psr-4": {
                    "Symfony\\Polyfill\\Intl\\Normalizer\\": ""
                },
                "classmap": [
                    "Resources/stubs"
                ]
            },
            "notification-url": "https://packagist.org/downloads/",
            "license": [
                "MIT"
            ],
            "authors": [
                {
                    "name": "Nicolas Grekas",
                    "email": "p@tchwork.com"
                },
                {
                    "name": "Symfony Community",
                    "homepage": "https://symfony.com/contributors"
                }
            ],
            "description": "Symfony polyfill for intl's Normalizer class and related functions",
            "homepage": "https://symfony.com",
            "keywords": [
                "compatibility",
                "intl",
                "normalizer",
                "polyfill",
                "portable",
                "shim"
            ],
            "support": {
                "source": "https://github.com/symfony/polyfill-intl-normalizer/tree/v1.24.0"
            },
            "funding": [
                {
                    "url": "https://symfony.com/sponsor",
                    "type": "custom"
                },
                {
                    "url": "https://github.com/fabpot",
                    "type": "github"
                },
                {
                    "url": "https://tidelift.com/funding/github/packagist/symfony/symfony",
                    "type": "tidelift"
                }
            ],
            "time": "2021-02-19T12:13:01+00:00"
        },
        {
            "name": "symfony/polyfill-mbstring",
            "version": "v1.24.0",
            "source": {
                "type": "git",
                "url": "https://github.com/symfony/polyfill-mbstring.git",
                "reference": "0abb51d2f102e00a4eefcf46ba7fec406d245825"
            },
            "dist": {
                "type": "zip",
                "url": "https://api.github.com/repos/symfony/polyfill-mbstring/zipball/0abb51d2f102e00a4eefcf46ba7fec406d245825",
                "reference": "0abb51d2f102e00a4eefcf46ba7fec406d245825",
                "shasum": ""
            },
            "require": {
                "php": ">=7.1"
            },
            "provide": {
                "ext-mbstring": "*"
            },
            "suggest": {
                "ext-mbstring": "For best performance"
            },
            "type": "library",
            "extra": {
                "branch-alias": {
                    "dev-main": "1.23-dev"
                },
                "thanks": {
                    "name": "symfony/polyfill",
                    "url": "https://github.com/symfony/polyfill"
                }
            },
            "autoload": {
                "files": [
                    "bootstrap.php"
                ],
                "psr-4": {
                    "Symfony\\Polyfill\\Mbstring\\": ""
                }
            },
            "notification-url": "https://packagist.org/downloads/",
            "license": [
                "MIT"
            ],
            "authors": [
                {
                    "name": "Nicolas Grekas",
                    "email": "p@tchwork.com"
                },
                {
                    "name": "Symfony Community",
                    "homepage": "https://symfony.com/contributors"
                }
            ],
            "description": "Symfony polyfill for the Mbstring extension",
            "homepage": "https://symfony.com",
            "keywords": [
                "compatibility",
                "mbstring",
                "polyfill",
                "portable",
                "shim"
            ],
            "support": {
                "source": "https://github.com/symfony/polyfill-mbstring/tree/v1.24.0"
            },
            "funding": [
                {
                    "url": "https://symfony.com/sponsor",
                    "type": "custom"
                },
                {
                    "url": "https://github.com/fabpot",
                    "type": "github"
                },
                {
                    "url": "https://tidelift.com/funding/github/packagist/symfony/symfony",
                    "type": "tidelift"
                }
            ],
            "time": "2021-11-30T18:21:41+00:00"
        },
        {
            "name": "symfony/polyfill-php73",
            "version": "v1.24.0",
            "source": {
                "type": "git",
                "url": "https://github.com/symfony/polyfill-php73.git",
                "reference": "cc5db0e22b3cb4111010e48785a97f670b350ca5"
            },
            "dist": {
                "type": "zip",
                "url": "https://api.github.com/repos/symfony/polyfill-php73/zipball/cc5db0e22b3cb4111010e48785a97f670b350ca5",
                "reference": "cc5db0e22b3cb4111010e48785a97f670b350ca5",
                "shasum": ""
            },
            "require": {
                "php": ">=7.1"
            },
            "type": "library",
            "extra": {
                "branch-alias": {
                    "dev-main": "1.23-dev"
                },
                "thanks": {
                    "name": "symfony/polyfill",
                    "url": "https://github.com/symfony/polyfill"
                }
            },
            "autoload": {
                "files": [
                    "bootstrap.php"
                ],
                "psr-4": {
                    "Symfony\\Polyfill\\Php73\\": ""
                },
                "classmap": [
                    "Resources/stubs"
                ]
            },
            "notification-url": "https://packagist.org/downloads/",
            "license": [
                "MIT"
            ],
            "authors": [
                {
                    "name": "Nicolas Grekas",
                    "email": "p@tchwork.com"
                },
                {
                    "name": "Symfony Community",
                    "homepage": "https://symfony.com/contributors"
                }
            ],
            "description": "Symfony polyfill backporting some PHP 7.3+ features to lower PHP versions",
            "homepage": "https://symfony.com",
            "keywords": [
                "compatibility",
                "polyfill",
                "portable",
                "shim"
            ],
            "support": {
                "source": "https://github.com/symfony/polyfill-php73/tree/v1.24.0"
            },
            "funding": [
                {
                    "url": "https://symfony.com/sponsor",
                    "type": "custom"
                },
                {
                    "url": "https://github.com/fabpot",
                    "type": "github"
                },
                {
                    "url": "https://tidelift.com/funding/github/packagist/symfony/symfony",
                    "type": "tidelift"
                }
            ],
            "time": "2021-06-05T21:20:04+00:00"
        },
        {
            "name": "symfony/polyfill-php80",
            "version": "v1.24.0",
            "source": {
                "type": "git",
                "url": "https://github.com/symfony/polyfill-php80.git",
                "reference": "57b712b08eddb97c762a8caa32c84e037892d2e9"
            },
            "dist": {
                "type": "zip",
                "url": "https://api.github.com/repos/symfony/polyfill-php80/zipball/57b712b08eddb97c762a8caa32c84e037892d2e9",
                "reference": "57b712b08eddb97c762a8caa32c84e037892d2e9",
                "shasum": ""
            },
            "require": {
                "php": ">=7.1"
            },
            "type": "library",
            "extra": {
                "branch-alias": {
                    "dev-main": "1.23-dev"
                },
                "thanks": {
                    "name": "symfony/polyfill",
                    "url": "https://github.com/symfony/polyfill"
                }
            },
            "autoload": {
                "files": [
                    "bootstrap.php"
                ],
                "psr-4": {
                    "Symfony\\Polyfill\\Php80\\": ""
                },
                "classmap": [
                    "Resources/stubs"
                ]
            },
            "notification-url": "https://packagist.org/downloads/",
            "license": [
                "MIT"
            ],
            "authors": [
                {
                    "name": "Ion Bazan",
                    "email": "ion.bazan@gmail.com"
                },
                {
                    "name": "Nicolas Grekas",
                    "email": "p@tchwork.com"
                },
                {
                    "name": "Symfony Community",
                    "homepage": "https://symfony.com/contributors"
                }
            ],
            "description": "Symfony polyfill backporting some PHP 8.0+ features to lower PHP versions",
            "homepage": "https://symfony.com",
            "keywords": [
                "compatibility",
                "polyfill",
                "portable",
                "shim"
            ],
            "support": {
                "source": "https://github.com/symfony/polyfill-php80/tree/v1.24.0"
            },
            "funding": [
                {
                    "url": "https://symfony.com/sponsor",
                    "type": "custom"
                },
                {
                    "url": "https://github.com/fabpot",
                    "type": "github"
                },
                {
                    "url": "https://tidelift.com/funding/github/packagist/symfony/symfony",
                    "type": "tidelift"
                }
            ],
            "time": "2021-09-13T13:58:33+00:00"
        },
        {
            "name": "symfony/process",
            "version": "v5.4.3",
            "source": {
                "type": "git",
                "url": "https://github.com/symfony/process.git",
                "reference": "553f50487389a977eb31cf6b37faae56da00f753"
            },
            "dist": {
                "type": "zip",
                "url": "https://api.github.com/repos/symfony/process/zipball/553f50487389a977eb31cf6b37faae56da00f753",
                "reference": "553f50487389a977eb31cf6b37faae56da00f753",
                "shasum": ""
            },
            "require": {
                "php": ">=7.2.5",
                "symfony/polyfill-php80": "^1.16"
            },
            "type": "library",
            "autoload": {
                "psr-4": {
                    "Symfony\\Component\\Process\\": ""
                },
                "exclude-from-classmap": [
                    "/Tests/"
                ]
            },
            "notification-url": "https://packagist.org/downloads/",
            "license": [
                "MIT"
            ],
            "authors": [
                {
                    "name": "Fabien Potencier",
                    "email": "fabien@symfony.com"
                },
                {
                    "name": "Symfony Community",
                    "homepage": "https://symfony.com/contributors"
                }
            ],
            "description": "Executes commands in sub-processes",
            "homepage": "https://symfony.com",
            "support": {
                "source": "https://github.com/symfony/process/tree/v5.4.3"
            },
            "funding": [
                {
                    "url": "https://symfony.com/sponsor",
                    "type": "custom"
                },
                {
                    "url": "https://github.com/fabpot",
                    "type": "github"
                },
                {
                    "url": "https://tidelift.com/funding/github/packagist/symfony/symfony",
                    "type": "tidelift"
                }
            ],
            "time": "2022-01-26T16:28:35+00:00"
        },
        {
            "name": "symfony/service-contracts",
            "version": "v2.5.0",
            "source": {
                "type": "git",
                "url": "https://github.com/symfony/service-contracts.git",
                "reference": "1ab11b933cd6bc5464b08e81e2c5b07dec58b0fc"
            },
            "dist": {
                "type": "zip",
                "url": "https://api.github.com/repos/symfony/service-contracts/zipball/1ab11b933cd6bc5464b08e81e2c5b07dec58b0fc",
                "reference": "1ab11b933cd6bc5464b08e81e2c5b07dec58b0fc",
                "shasum": ""
            },
            "require": {
                "php": ">=7.2.5",
                "psr/container": "^1.1",
                "symfony/deprecation-contracts": "^2.1"
            },
            "conflict": {
                "ext-psr": "<1.1|>=2"
            },
            "suggest": {
                "symfony/service-implementation": ""
            },
            "type": "library",
            "extra": {
                "branch-alias": {
                    "dev-main": "2.5-dev"
                },
                "thanks": {
                    "name": "symfony/contracts",
                    "url": "https://github.com/symfony/contracts"
                }
            },
            "autoload": {
                "psr-4": {
                    "Symfony\\Contracts\\Service\\": ""
                }
            },
            "notification-url": "https://packagist.org/downloads/",
            "license": [
                "MIT"
            ],
            "authors": [
                {
                    "name": "Nicolas Grekas",
                    "email": "p@tchwork.com"
                },
                {
                    "name": "Symfony Community",
                    "homepage": "https://symfony.com/contributors"
                }
            ],
            "description": "Generic abstractions related to writing services",
            "homepage": "https://symfony.com",
            "keywords": [
                "abstractions",
                "contracts",
                "decoupling",
                "interfaces",
                "interoperability",
                "standards"
            ],
            "support": {
                "source": "https://github.com/symfony/service-contracts/tree/v2.5.0"
            },
            "funding": [
                {
                    "url": "https://symfony.com/sponsor",
                    "type": "custom"
                },
                {
                    "url": "https://github.com/fabpot",
                    "type": "github"
                },
                {
                    "url": "https://tidelift.com/funding/github/packagist/symfony/symfony",
                    "type": "tidelift"
                }
            ],
            "time": "2021-11-04T16:48:04+00:00"
        },
        {
            "name": "symfony/string",
            "version": "v5.4.3",
            "source": {
                "type": "git",
                "url": "https://github.com/symfony/string.git",
                "reference": "92043b7d8383e48104e411bc9434b260dbeb5a10"
            },
            "dist": {
                "type": "zip",
                "url": "https://api.github.com/repos/symfony/string/zipball/92043b7d8383e48104e411bc9434b260dbeb5a10",
                "reference": "92043b7d8383e48104e411bc9434b260dbeb5a10",
                "shasum": ""
            },
            "require": {
                "php": ">=7.2.5",
                "symfony/polyfill-ctype": "~1.8",
                "symfony/polyfill-intl-grapheme": "~1.0",
                "symfony/polyfill-intl-normalizer": "~1.0",
                "symfony/polyfill-mbstring": "~1.0",
                "symfony/polyfill-php80": "~1.15"
            },
            "conflict": {
                "symfony/translation-contracts": ">=3.0"
            },
            "require-dev": {
                "symfony/error-handler": "^4.4|^5.0|^6.0",
                "symfony/http-client": "^4.4|^5.0|^6.0",
                "symfony/translation-contracts": "^1.1|^2",
                "symfony/var-exporter": "^4.4|^5.0|^6.0"
            },
            "type": "library",
            "autoload": {
                "files": [
                    "Resources/functions.php"
                ],
                "psr-4": {
                    "Symfony\\Component\\String\\": ""
                },
                "exclude-from-classmap": [
                    "/Tests/"
                ]
            },
            "notification-url": "https://packagist.org/downloads/",
            "license": [
                "MIT"
            ],
            "authors": [
                {
                    "name": "Nicolas Grekas",
                    "email": "p@tchwork.com"
                },
                {
                    "name": "Symfony Community",
                    "homepage": "https://symfony.com/contributors"
                }
            ],
            "description": "Provides an object-oriented API to strings and deals with bytes, UTF-8 code points and grapheme clusters in a unified way",
            "homepage": "https://symfony.com",
            "keywords": [
                "grapheme",
                "i18n",
                "string",
                "unicode",
                "utf-8",
                "utf8"
            ],
            "support": {
                "source": "https://github.com/symfony/string/tree/v5.4.3"
            },
            "funding": [
                {
                    "url": "https://symfony.com/sponsor",
                    "type": "custom"
                },
                {
                    "url": "https://github.com/fabpot",
                    "type": "github"
                },
                {
                    "url": "https://tidelift.com/funding/github/packagist/symfony/symfony",
                    "type": "tidelift"
                }
            ],
            "time": "2022-01-02T09:53:40+00:00"
        }
    ],
    "packages-dev": [
        {
            "name": "phpstan/phpstan",
            "version": "1.4.6",
            "source": {
                "type": "git",
                "url": "https://github.com/phpstan/phpstan.git",
                "reference": "8a7761f1c520e0dad6e04d862fdc697445457cfe"
            },
            "dist": {
                "type": "zip",
                "url": "https://api.github.com/repos/phpstan/phpstan/zipball/8a7761f1c520e0dad6e04d862fdc697445457cfe",
                "reference": "8a7761f1c520e0dad6e04d862fdc697445457cfe",
                "shasum": ""
            },
            "require": {
                "php": "^7.1|^8.0"
            },
            "conflict": {
                "phpstan/phpstan-shim": "*"
            },
            "bin": [
                "phpstan",
                "phpstan.phar"
            ],
            "type": "library",
            "extra": {
                "branch-alias": {
                    "dev-master": "1.4-dev"
                }
            },
            "autoload": {
                "files": [
                    "bootstrap.php"
                ]
            },
            "notification-url": "https://packagist.org/downloads/",
            "license": [
                "MIT"
            ],
            "description": "PHPStan - PHP Static Analysis Tool",
            "support": {
                "issues": "https://github.com/phpstan/phpstan/issues",
                "source": "https://github.com/phpstan/phpstan/tree/1.4.6"
            },
            "funding": [
                {
                    "url": "https://github.com/ondrejmirtes",
                    "type": "github"
                },
                {
                    "url": "https://github.com/phpstan",
                    "type": "github"
                },
                {
                    "url": "https://www.patreon.com/phpstan",
                    "type": "patreon"
                },
                {
                    "url": "https://tidelift.com/funding/github/packagist/phpstan/phpstan",
                    "type": "tidelift"
                }
            ],
            "time": "2022-02-06T12:56:13+00:00"
        },
        {
            "name": "phpstan/phpstan-deprecation-rules",
            "version": "1.0.0",
            "source": {
                "type": "git",
                "url": "https://github.com/phpstan/phpstan-deprecation-rules.git",
                "reference": "e5ccafb0dd8d835dd65d8d7a1a0d2b1b75414682"
            },
            "dist": {
                "type": "zip",
                "url": "https://api.github.com/repos/phpstan/phpstan-deprecation-rules/zipball/e5ccafb0dd8d835dd65d8d7a1a0d2b1b75414682",
                "reference": "e5ccafb0dd8d835dd65d8d7a1a0d2b1b75414682",
                "shasum": ""
            },
            "require": {
                "php": "^7.1 || ^8.0",
                "phpstan/phpstan": "^1.0"
            },
            "require-dev": {
                "php-parallel-lint/php-parallel-lint": "^1.2",
                "phpstan/phpstan-phpunit": "^1.0",
                "phpunit/phpunit": "^9.5"
            },
            "type": "phpstan-extension",
            "extra": {
                "branch-alias": {
                    "dev-master": "1.0-dev"
                },
                "phpstan": {
                    "includes": [
                        "rules.neon"
                    ]
                }
            },
            "autoload": {
                "psr-4": {
                    "PHPStan\\": "src/"
                }
            },
            "notification-url": "https://packagist.org/downloads/",
            "license": [
                "MIT"
            ],
            "description": "PHPStan rules for detecting usage of deprecated classes, methods, properties, constants and traits.",
            "support": {
                "issues": "https://github.com/phpstan/phpstan-deprecation-rules/issues",
                "source": "https://github.com/phpstan/phpstan-deprecation-rules/tree/1.0.0"
            },
            "time": "2021-09-23T11:02:21+00:00"
        },
        {
            "name": "phpstan/phpstan-phpunit",
            "version": "1.0.0",
            "source": {
                "type": "git",
                "url": "https://github.com/phpstan/phpstan-phpunit.git",
                "reference": "9eb88c9f689003a8a2a5ae9e010338ee94dc39b3"
            },
            "dist": {
                "type": "zip",
                "url": "https://api.github.com/repos/phpstan/phpstan-phpunit/zipball/9eb88c9f689003a8a2a5ae9e010338ee94dc39b3",
                "reference": "9eb88c9f689003a8a2a5ae9e010338ee94dc39b3",
                "shasum": ""
            },
            "require": {
                "php": "^7.1 || ^8.0",
                "phpstan/phpstan": "^1.0"
            },
            "conflict": {
                "phpunit/phpunit": "<7.0"
            },
            "require-dev": {
                "nikic/php-parser": "^4.13.0",
                "php-parallel-lint/php-parallel-lint": "^1.2",
                "phpstan/phpstan-strict-rules": "^1.0",
                "phpunit/phpunit": "^9.5"
            },
            "type": "phpstan-extension",
            "extra": {
                "branch-alias": {
                    "dev-master": "1.0-dev"
                },
                "phpstan": {
                    "includes": [
                        "extension.neon",
                        "rules.neon"
                    ]
                }
            },
            "autoload": {
                "psr-4": {
                    "PHPStan\\": "src/"
                }
            },
            "notification-url": "https://packagist.org/downloads/",
            "license": [
                "MIT"
            ],
            "description": "PHPUnit extensions and rules for PHPStan",
            "support": {
                "issues": "https://github.com/phpstan/phpstan-phpunit/issues",
                "source": "https://github.com/phpstan/phpstan-phpunit/tree/1.0.0"
            },
            "time": "2021-10-14T08:03:54+00:00"
        },
        {
            "name": "phpstan/phpstan-strict-rules",
            "version": "1.1.0",
            "source": {
                "type": "git",
                "url": "https://github.com/phpstan/phpstan-strict-rules.git",
                "reference": "e12d55f74a8cca18c6e684c6450767e055ba7717"
            },
            "dist": {
                "type": "zip",
                "url": "https://api.github.com/repos/phpstan/phpstan-strict-rules/zipball/e12d55f74a8cca18c6e684c6450767e055ba7717",
                "reference": "e12d55f74a8cca18c6e684c6450767e055ba7717",
                "shasum": ""
            },
            "require": {
                "php": "^7.1 || ^8.0",
                "phpstan/phpstan": "^1.2.0"
            },
            "require-dev": {
                "nikic/php-parser": "^4.13.0",
                "php-parallel-lint/php-parallel-lint": "^1.2",
                "phpstan/phpstan-phpunit": "^1.0",
                "phpunit/phpunit": "^9.5"
            },
            "type": "phpstan-extension",
            "extra": {
                "branch-alias": {
                    "dev-master": "1.0-dev"
                },
                "phpstan": {
                    "includes": [
                        "rules.neon"
                    ]
                }
            },
            "autoload": {
                "psr-4": {
                    "PHPStan\\": "src/"
                }
            },
            "notification-url": "https://packagist.org/downloads/",
            "license": [
                "MIT"
            ],
            "description": "Extra strict and opinionated rules for PHPStan",
            "support": {
                "issues": "https://github.com/phpstan/phpstan-strict-rules/issues",
                "source": "https://github.com/phpstan/phpstan-strict-rules/tree/1.1.0"
            },
            "time": "2021-11-18T09:30:29+00:00"
        },
        {
            "name": "phpstan/phpstan-symfony",
            "version": "1.1.7",
            "source": {
                "type": "git",
                "url": "https://github.com/phpstan/phpstan-symfony.git",
                "reference": "8ef80f5c4f70ebd31a55647bc082ea9df4bf0132"
            },
            "dist": {
                "type": "zip",
                "url": "https://api.github.com/repos/phpstan/phpstan-symfony/zipball/8ef80f5c4f70ebd31a55647bc082ea9df4bf0132",
                "reference": "8ef80f5c4f70ebd31a55647bc082ea9df4bf0132",
                "shasum": ""
            },
            "require": {
                "ext-simplexml": "*",
                "php": "^7.1 || ^8.0",
                "phpstan/phpstan": "^1.4"
            },
            "conflict": {
                "symfony/framework-bundle": "<3.0"
            },
            "require-dev": {
                "nikic/php-parser": "^4.13.0",
                "php-parallel-lint/php-parallel-lint": "^1.2",
                "phpstan/phpstan-phpunit": "^1.0",
                "phpstan/phpstan-strict-rules": "^1.0",
                "phpunit/phpunit": "^9.5",
                "psr/container": "1.0 || 1.1.1",
                "symfony/config": "^4.2 || ^5.0",
                "symfony/console": "^4.0 || ^5.0",
                "symfony/dependency-injection": "^4.0 || ^5.0",
                "symfony/form": "^4.0 || ^5.0",
                "symfony/framework-bundle": "^4.4 || ^5.0",
                "symfony/http-foundation": "^5.1",
                "symfony/messenger": "^4.2 || ^5.0",
                "symfony/polyfill-php80": "^1.24",
                "symfony/serializer": "^4.0 || ^5.0"
            },
            "type": "phpstan-extension",
            "extra": {
                "branch-alias": {
                    "dev-master": "1.0-dev"
                },
                "phpstan": {
                    "includes": [
                        "extension.neon",
                        "rules.neon"
                    ]
                }
            },
            "autoload": {
                "psr-4": {
                    "PHPStan\\": "src/"
                }
            },
            "notification-url": "https://packagist.org/downloads/",
            "license": [
                "MIT"
            ],
            "authors": [
                {
                    "name": "Lukáš Unger",
                    "email": "looky.msc@gmail.com",
                    "homepage": "https://lookyman.net"
                }
            ],
            "description": "Symfony Framework extensions and rules for PHPStan",
            "support": {
                "issues": "https://github.com/phpstan/phpstan-symfony/issues",
                "source": "https://github.com/phpstan/phpstan-symfony/tree/1.1.7"
            },
            "time": "2022-02-25T19:36:13+00:00"
        },
        {
            "name": "symfony/phpunit-bridge",
            "version": "v6.0.3",
            "source": {
                "type": "git",
                "url": "https://github.com/symfony/phpunit-bridge.git",
                "reference": "81f5e8e453433e0182a49ca45d4734cb3a2f818f"
            },
            "dist": {
                "type": "zip",
                "url": "https://api.github.com/repos/symfony/phpunit-bridge/zipball/81f5e8e453433e0182a49ca45d4734cb3a2f818f",
                "reference": "81f5e8e453433e0182a49ca45d4734cb3a2f818f",
                "shasum": ""
            },
            "require": {
                "php": ">=7.1.3"
            },
            "conflict": {
                "phpunit/phpunit": "<7.5|9.1.2"
            },
            "require-dev": {
                "symfony/deprecation-contracts": "^2.1|^3.0",
                "symfony/error-handler": "^5.4|^6.0"
            },
            "suggest": {
                "symfony/error-handler": "For tracking deprecated interfaces usages at runtime with DebugClassLoader"
            },
            "bin": [
                "bin/simple-phpunit"
            ],
            "type": "symfony-bridge",
            "extra": {
                "thanks": {
                    "name": "phpunit/phpunit",
                    "url": "https://github.com/sebastianbergmann/phpunit"
                }
            },
            "autoload": {
                "files": [
                    "bootstrap.php"
                ],
                "psr-4": {
                    "Symfony\\Bridge\\PhpUnit\\": ""
                },
                "exclude-from-classmap": [
                    "/Tests/"
                ]
            },
            "notification-url": "https://packagist.org/downloads/",
            "license": [
                "MIT"
            ],
            "authors": [
                {
                    "name": "Nicolas Grekas",
                    "email": "p@tchwork.com"
                },
                {
                    "name": "Symfony Community",
                    "homepage": "https://symfony.com/contributors"
                }
            ],
            "description": "Provides utilities for PHPUnit, especially user deprecation notices management",
            "homepage": "https://symfony.com",
            "support": {
                "source": "https://github.com/symfony/phpunit-bridge/tree/v6.0.3"
            },
            "funding": [
                {
                    "url": "https://symfony.com/sponsor",
                    "type": "custom"
                },
                {
                    "url": "https://github.com/fabpot",
                    "type": "github"
                },
                {
                    "url": "https://tidelift.com/funding/github/packagist/symfony/symfony",
                    "type": "tidelift"
                }
            ],
            "time": "2022-01-26T17:23:29+00:00"
        }
    ],
    "aliases": [],
    "minimum-stability": "stable",
    "stability-flags": [],
    "prefer-stable": false,
    "prefer-lowest": false,
    "platform": {
        "php": "^7.2.5 || ^8.0"
    },
    "platform-dev": [],
    "platform-overrides": {
        "php": "7.2.5"
    },
    "plugin-api-version": "2.2.0"
}<|MERGE_RESOLUTION|>--- conflicted
+++ resolved
@@ -385,7 +385,6 @@
         },
         {
             "name": "composer/xdebug-handler",
-<<<<<<< HEAD
             "version": "3.0.2",
             "source": {
                 "type": "git",
@@ -396,18 +395,6 @@
                 "type": "zip",
                 "url": "https://api.github.com/repos/composer/xdebug-handler/zipball/b11b961ef6b11e380e81a20b27c8cad54eeefe61",
                 "reference": "b11b961ef6b11e380e81a20b27c8cad54eeefe61",
-=======
-            "version": "2.0.5",
-            "source": {
-                "type": "git",
-                "url": "https://github.com/composer/xdebug-handler.git",
-                "reference": "9e36aeed4616366d2b690bdce11f71e9178c579a"
-            },
-            "dist": {
-                "type": "zip",
-                "url": "https://api.github.com/repos/composer/xdebug-handler/zipball/9e36aeed4616366d2b690bdce11f71e9178c579a",
-                "reference": "9e36aeed4616366d2b690bdce11f71e9178c579a",
->>>>>>> 0f688b1d
                 "shasum": ""
             },
             "require": {
@@ -444,11 +431,7 @@
             "support": {
                 "irc": "irc://irc.freenode.org/composer",
                 "issues": "https://github.com/composer/xdebug-handler/issues",
-<<<<<<< HEAD
                 "source": "https://github.com/composer/xdebug-handler/tree/3.0.2"
-=======
-                "source": "https://github.com/composer/xdebug-handler/tree/2.0.5"
->>>>>>> 0f688b1d
             },
             "funding": [
                 {
@@ -464,11 +447,7 @@
                     "type": "tidelift"
                 }
             ],
-<<<<<<< HEAD
             "time": "2022-02-24T20:53:32+00:00"
-=======
-            "time": "2022-02-24T20:20:32+00:00"
->>>>>>> 0f688b1d
         },
         {
             "name": "justinrainbow/json-schema",
@@ -2233,5 +2212,5 @@
     "platform-overrides": {
         "php": "7.2.5"
     },
-    "plugin-api-version": "2.2.0"
+    "plugin-api-version": "2.3.0"
 }