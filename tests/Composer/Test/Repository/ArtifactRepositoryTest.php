--- conflicted
+++ resolved
@@ -45,7 +45,29 @@
 
         $this->assertSame($expectedPackages, $foundPackages);
     }
-<<<<<<< HEAD
+
+    public function testAbsoluteRepoUrlCreatesAbsoluteUrlPackages()
+    {
+        $absolutePath = __DIR__ . '/Fixtures/artifacts';
+        $coordinates = array('type' => 'artifact', 'url' => $absolutePath);
+        $repo = new ArtifactRepository($coordinates, new NullIO(), new Config());
+
+        foreach ($repo->getPackages() as $package) {
+            $this->assertTrue(strpos($package->getDistUrl(), $absolutePath) === 0);
+        }
+    }
+
+    public function testRelativeRepoUrlCreatesRelativeUrlPackages()
+    {
+        $relativePath = 'tests/Composer/Test/Repository/Fixtures/artifacts';
+        $coordinates = array('type' => 'artifact', 'url' => $relativePath);
+        $repo = new ArtifactRepository($coordinates, new NullIO(), new Config());
+
+        foreach ($repo->getPackages() as $package) {
+            $this->assertTrue(strpos($package->getDistUrl(), $relativePath) === 0);
+        }
+    }
+
 }
 
 //Files jsonInFirstLevel.zip, jsonInRoot.zip and jsonInSecondLevel.zip were generated with:
@@ -84,30 +106,4 @@
 //    }
 //
 //    $zipFile->close();
-//}
-=======
-
-    public function testAbsoluteRepoUrlCreatesAbsoluteUrlPackages()
-    {
-        $absolutePath = __DIR__ . '/Fixtures/artifacts';
-        $coordinates = array('type' => 'artifact', 'url' => $absolutePath);
-        $repo = new ArtifactRepository($coordinates, new NullIO(), new Config());
-
-        foreach ($repo->getPackages() as $package) {
-            $this->assertTrue(strpos($package->getDistUrl(), $absolutePath) === 0);
-        }
-    }
-
-    public function testRelativeRepoUrlCreatesRelativeUrlPackages()
-    {
-        $relativePath = 'tests/Composer/Test/Repository/Fixtures/artifacts';
-        $coordinates = array('type' => 'artifact', 'url' => $relativePath);
-        $repo = new ArtifactRepository($coordinates, new NullIO(), new Config());
-
-        foreach ($repo->getPackages() as $package) {
-            $this->assertTrue(strpos($package->getDistUrl(), $relativePath) === 0);
-        }
-    }
-
-}
->>>>>>> beff1f5c
+//}