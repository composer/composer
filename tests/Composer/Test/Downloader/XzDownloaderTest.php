--- conflicted
+++ resolved
@@ -72,16 +72,7 @@
             $downloader->download($packageMock, $this->getUniqueTmpDirectory());
             $this->fail('Download of invalid tarball should throw an exception');
         } catch (\RuntimeException $e) {
-<<<<<<< HEAD
-            // Mac OS tar has own errors
-            if (php_uname('s') == "Darwin") {
-                $this->assertContains('Unrecognized archive format', $e->getMessage());
-            } else {
-                $this->assertContains('File format not recognized', $e->getMessage());
-            }
-=======
             $this->assertRegexp('/(File format not recognized|Unrecognized archive format)/i', $e->getMessage());
->>>>>>> ec2660fe
         }
     }
 }