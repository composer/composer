--- conflicted
+++ resolved
@@ -468,11 +468,7 @@
 
     public function testUpdateDoesntThrowsRuntimeExceptionIfGitCommandFailsAtFirstButIsAbleToRecover()
     {
-<<<<<<< HEAD
         $expectedFirstGitUpdateCommand = $this->winCompat("(git remote set-url composer -- '".(Platform::isWindows() ? 'C:\\\\' : '/')."' && git rev-parse --quiet --verify 'ref^{commit}' || (git fetch composer && git fetch --tags composer)) && git remote set-url composer -- '".(Platform::isWindows() ? 'C:\\\\' : '/')."'");
-=======
-        $expectedFirstGitUpdateCommand = $this->winCompat("(git remote set-url composer -- '' && git rev-parse --quiet --verify 'ref^{commit}' || (git fetch composer && git fetch --tags composer)) && git remote set-url composer -- ''");
->>>>>>> b8e5b1d2
         $expectedSecondGitUpdateCommand = $this->winCompat("(git remote set-url composer -- 'https://github.com/composer/composer' && git rev-parse --quiet --verify 'ref^{commit}' || (git fetch composer && git fetch --tags composer)) && git remote set-url composer -- 'https://github.com/composer/composer'");
 
         $packageMock = $this->getMockBuilder('Composer\Package\PackageInterface')->getMock();
