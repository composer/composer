# Upgrade guides for Composer 1.x to 2.0

## For composer CLI users

- If a packages exists in a higher priority repository, it will now be entirely ignored in lower priority repositories. See [repository priorities](https://getcomposer.org/repoprio) for details.
- Invalid PSR-0 / PSR-4 class configurations will not autoload anymore in optimized-autoloader mode, as per the warnings introduced in 1.10
<<<<<<< HEAD
- Package names now must comply to our [naming guidelines](doc/04-schema.md#name) or Composer will abort, as per the warnings introduced in 1.8.1
- Removed --no-suggest flag as it is not needed anymore
=======
- Package names now must comply to our naming guidelines or Composer will abort, as per the warnings introduced in 1.8.1
- Deprecated --no-suggest flag as it is not needed anymore
>>>>>>> cdc6a87e
- `update` now lists changes to the lock file first, and then the changes applied when installing the lock file to the vendor dir
- `HTTPS_PROXY_REQUEST_FULLURI` if not specified will now default to false as this seems to work better in most environments

## For integrators and plugin authors

- composer-plugin-api has been bumped to 2.0.0 - you can detect which version of Composer you run via `PluginInterface::PLUGIN_API_VERSION`
- `PluginInterface` added a deactivate (so plugin can stop whatever it is doing) and an uninstall (so the plugin can remove any files it created or do general cleanup) method.
- Plugins implementing `EventSubscriberInterface` will be deregistered from the EventDispatcher automatically when being deactivated, nothing to do there.
- `Pool` objects are now created via the `RepositorySet` class, you should use that in case you were using the `Pool` class directly.
- The `Composer\Installer` class changed quite a bit internally, but the inputs are almost the same:
  - `setAdditionalInstalledRepository` is now `setAdditionalFixedRepository`
  - `setUpdateWhitelist` is now `setUpdateAllowList`
  - `setWhitelistDependencies`, `setWhitelistTransitiveDependencies` and `setWhitelistAllDependencies` are now all rolled into `setUpdateAllowTransitiveDependencies` which takes one of the `Request::UPDATE_*` constants
  - `setSkipSuggest` is gone
- `vendor/composer/installed.json` format changed:
  - packages are now wrapped into a `"packages"` top level key instead of the whole file being the package array
  - packages now contain an `"installed-path"` key which lists where they were installed
  - there is a top level `"dev"` key which stores whether dev requirements were installed or not
- `PreFileDownloadEvent` now receives an `HttpDownloader` instance instead of `RemoteFilesystem`, and that instance can not be overridden by listeners anymore
- `IOInterface` now extends PSR-3's `LoggerInterface`, and has new `writeRaw` + `writeErrorRaw` methods
- `RepositoryInterface` changes:
  - A new `loadPackages(array $packageNameMap, array $acceptableStabilities, array $stabilityFlags)` function was added for use during pool building
  - `search` now has a third `$type` argument
  - A new `getRepoName()` function was added to describe the repository
  - A new `getProviders()` function was added to list packages providing a given package's name
- Removed `BaseRepository` abstract class
- `DownloaderInterface` changes:
  - `download` now receives a third `$prevPackage` argument for updates
  - `download` should now only do network operations to prepare the package for installation but not actually install anything
  - `prepare` (do user prompts or any checks which need to happen to make sure that install/update/remove will most likely succeed), `install` (should do the non-network part that `download` used to do) and `cleanup` (cleaning up anything that may be left over) were added as new steps in the package install flow
  - All packages get first downloaded, then all together prepared, then all together installed/updated/uninstalled, then finally cleanup is called for all. Therefore for error recovery it is important to avoid failing during install/update/uninstall as much as possible, and risky things or user prompts should happen in the prepare step rather. In case of failure, cleanup() will be called so that changes can be undone as much as possible.
- If you used `RemoteFilesystem` you probably should use `HttpDownloader` instead now
- `PRE_DEPENDENCIES_SOLVING` and `POST_DEPENDENCIES_SOLVING` events have been removed, use the new `PRE_OPERATIONS_EXEC` or other existing events instead or talk to us if you think you really need this

## For Composer repository implementors

Composer 2.0 adds support for a new Composer repository format.

It is possible to build a repository which is compatible with both Composer v1 and v2, you keep everything you had and simply add the new fields in `packages.json`.

Here are examples of the new values from packagist.org:

### metadata-url

`"metadata-url": "/p2/%package%.json",`

This new metadata-url should serve all packages which are in the repository.

- Whenever Composer looks for a package, it will replace `%package%` by the package name, and fetch that URL.
- If dev stability is allowed for the package, it will also load the URL again with `$packageName~dev` (e.g. `/p2/foo/bar~dev.json` to look for `foo/bar`'s dev versions).
- Caching is done via the use of If-Modified-Since header, so make sure you return Last-Modified headers and that they are accurate.
- Any requested package which does not exist MUST return a 404 status code, which will indicate to Composer that this package does not exist in your repository.
- The `foo/bar.json` and `foo/bar~dev.json` files containing package versions MUST contain only versions for the foo/bar package, as `{"packages":{"foo/bar":[ ... versions here ... ]}}`.
- The array of versions can also optionally be minified using `Composer\Util\MetadataMinifier::minify()`. If you do that, you should add a `"minified": "composer/2.0"` key at the top level to indicate to Composer it must expand the version list back into the original data. See https://repo.packagist.org/p2/monolog/monolog.json for an example.

If your repository only has a small number of packages, and you want to avoid the 404-requests, you can also specify an `"available-packages"` key in `packages.json` which should be an array with all the package names that your repository contain.

### providers-api

`"providers-api": "https://packagist.org/providers/%package%.json",`

The providers-api is optional, but if you implement it it should return packages which provide a given package name, but not the package which has that name. For example https://packagist.org/providers/monolog/monolog.json lists some package which have a "provide" rule for monolog/monolog, but it does not list monolog/monolog itself.<|MERGE_RESOLUTION|>--- conflicted
+++ resolved
@@ -4,13 +4,8 @@
 
 - If a packages exists in a higher priority repository, it will now be entirely ignored in lower priority repositories. See [repository priorities](https://getcomposer.org/repoprio) for details.
 - Invalid PSR-0 / PSR-4 class configurations will not autoload anymore in optimized-autoloader mode, as per the warnings introduced in 1.10
-<<<<<<< HEAD
 - Package names now must comply to our [naming guidelines](doc/04-schema.md#name) or Composer will abort, as per the warnings introduced in 1.8.1
-- Removed --no-suggest flag as it is not needed anymore
-=======
-- Package names now must comply to our naming guidelines or Composer will abort, as per the warnings introduced in 1.8.1
 - Deprecated --no-suggest flag as it is not needed anymore
->>>>>>> cdc6a87e
 - `update` now lists changes to the lock file first, and then the changes applied when installing the lock file to the vendor dir
 - `HTTPS_PROXY_REQUEST_FULLURI` if not specified will now default to false as this seems to work better in most environments
 
