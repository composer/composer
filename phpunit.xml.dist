--- conflicted
+++ resolved
@@ -15,12 +15,8 @@
          bootstrap="tests/bootstrap.php"
 >
     <php>
-<<<<<<< HEAD
-        <env name="SYMFONY_DEPRECATIONS_HELPER" value="weak"/>
+        <env name="SYMFONY_DEPRECATIONS_HELPER" value="max[direct]=0"/>
         <env name="SYMFONY_PHPUNIT_REMOVE_RETURN_TYPEHINT" value="1"/>
-=======
-        <env name="SYMFONY_DEPRECATIONS_HELPER" value="max[direct]=0"/>
->>>>>>> e5a50d1f
         <env name="COMPOSER_TEST_SUITE" value="1"/>
     </php>
     <testsuites>
