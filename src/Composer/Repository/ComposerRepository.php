<?php

/*
 * This file is part of Composer.
 *
 * (c) Nils Adermann <naderman@naderman.de>
 *     Jordi Boggiano <j.boggiano@seld.be>
 *
 * For the full copyright and license information, please view the LICENSE
 * file that was distributed with this source code.
 */

namespace Composer\Repository;

use Composer\Package\Loader\ArrayLoader;
use Composer\Package\PackageInterface;
use Composer\Package\AliasPackage;
use Composer\Package\Version\VersionParser;
use Composer\Package\Version\StabilityFilter;
use Composer\Json\JsonFile;
use Composer\Cache;
use Composer\Config;
use Composer\Composer;
use Composer\Factory;
use Composer\IO\IOInterface;
use Composer\Util\HttpDownloader;
use Composer\Util\Loop;
use Composer\Plugin\PluginEvents;
use Composer\Plugin\PreFileDownloadEvent;
use Composer\EventDispatcher\EventDispatcher;
use Composer\Downloader\TransportException;
use Composer\Semver\Constraint\ConstraintInterface;
use Composer\Semver\Constraint\Constraint;
use Composer\Semver\Constraint\EmptyConstraint;
use Composer\Util\Http\Response;
use Composer\Util\MetadataMinifier;
use Composer\Util\Url;
use React\Promise\Promise;

/**
 * @author Jordi Boggiano <j.boggiano@seld.be>
 */
class ComposerRepository extends ArrayRepository implements ConfigurableRepositoryInterface
{
    private $config;
    private $repoConfig;
    private $options;
    private $url;
    private $baseUrl;
    private $io;
    private $httpDownloader;
    private $loop;
    protected $cache;
    protected $notifyUrl;
    protected $searchUrl;
    /** @var string|null a URL containing %package% which can be queried to get providers of a given name */
    protected $providersApiUrl;
    protected $hasProviders = false;
    protected $providersUrl;
    protected $availablePackages;
    protected $lazyProvidersUrl;
    protected $providerListing;
    protected $loader;
    private $allowSslDowngrade = false;
    private $eventDispatcher;
    private $sourceMirrors;
    private $distMirrors;
    private $degradedMode = false;
    private $rootData;
    private $hasPartialPackages;
    private $partialPackagesByName;

    /**
     * TODO v3 should make this private once we can drop PHP 5.3 support
     * @private
     * @var array list of package names which returned a 404 and should not be re-fetched in case loadPackage is called several times
     *          useful for v2 metadata repositories with lazy providers
     */
    public $packagesNotFoundCache = array();
    /**
     * TODO v3 should make this private once we can drop PHP 5.3 support
     * @private
     */
    public $versionParser;

    public function __construct(array $repoConfig, IOInterface $io, Config $config, HttpDownloader $httpDownloader, EventDispatcher $eventDispatcher = null)
    {
        parent::__construct();
        if (!preg_match('{^[\w.]+\??://}', $repoConfig['url'])) {
            // assume http as the default protocol
            $repoConfig['url'] = 'http://'.$repoConfig['url'];
        }
        $repoConfig['url'] = rtrim($repoConfig['url'], '/');

        if ('https?' === substr($repoConfig['url'], 0, 6)) {
            $repoConfig['url'] = (extension_loaded('openssl') ? 'https' : 'http') . substr($repoConfig['url'], 6);
        }

        $urlBits = parse_url($repoConfig['url']);
        if ($urlBits === false || empty($urlBits['scheme'])) {
            throw new \UnexpectedValueException('Invalid url given for Composer repository: '.$repoConfig['url']);
        }

        if (!isset($repoConfig['options'])) {
            $repoConfig['options'] = array();
        }
        if (isset($repoConfig['allow_ssl_downgrade']) && true === $repoConfig['allow_ssl_downgrade']) {
            $this->allowSslDowngrade = true;
        }

        $this->config = $config;
        $this->options = $repoConfig['options'];
        $this->url = $repoConfig['url'];

        // force url for packagist.org to repo.packagist.org
        if (preg_match('{^(?P<proto>https?)://packagist\.org/?$}i', $this->url, $match)) {
            $this->url = $match['proto'].'://repo.packagist.org';
        }

        $this->baseUrl = rtrim(preg_replace('{(?:/[^/\\\\]+\.json)?(?:[?#].*)?$}', '', $this->url), '/');
        $this->io = $io;
        $this->cache = new Cache($io, $config->get('cache-repo-dir').'/'.preg_replace('{[^a-z0-9.]}i', '-', $this->url), 'a-z0-9.$~');
        $this->versionParser = new VersionParser();
        $this->loader = new ArrayLoader($this->versionParser);
        $this->httpDownloader = $httpDownloader;
        $this->eventDispatcher = $eventDispatcher;
        $this->repoConfig = $repoConfig;
        $this->loop = new Loop($this->httpDownloader);
    }

    public function getRepoName()
    {
        return 'composer repo ('.Url::sanitize($this->url).')';
    }

    public function getRepoConfig()
    {
        return $this->repoConfig;
    }

    /**
     * {@inheritDoc}
     */
    public function findPackage($name, $constraint)
    {
        // this call initializes loadRootServerFile which is needed for the rest below to work
        $hasProviders = $this->hasProviders();

        $name = strtolower($name);
        if (!$constraint instanceof ConstraintInterface) {
            $constraint = $this->versionParser->parseConstraints($constraint);
        }

        if ($this->lazyProvidersUrl) {
            if ($this->hasPartialPackages() && isset($this->partialPackagesByName[$name])) {
                return $this->filterPackages($this->whatProvides($name), $constraint, true);
            }

            if (is_array($this->availablePackages) && !isset($this->availablePackages[$name])) {
                return;
            }

            $packages = $this->loadAsyncPackages(array($name => $constraint));

            return reset($packages['packages']);
        }

        if ($hasProviders) {
            foreach ($this->getProviderNames() as $providerName) {
                if ($name === $providerName) {
                    return $this->filterPackages($this->whatProvides($providerName), $constraint, true);
                }
            }

            return;
        }

        return parent::findPackage($name, $constraint);
    }

    /**
     * {@inheritDoc}
     */
    public function findPackages($name, $constraint = null)
    {
        // this call initializes loadRootServerFile which is needed for the rest below to work
        $hasProviders = $this->hasProviders();

        $name = strtolower($name);
        if (null !== $constraint && !$constraint instanceof ConstraintInterface) {
            $constraint = $this->versionParser->parseConstraints($constraint);
        }

        if ($this->lazyProvidersUrl) {
            if ($this->hasPartialPackages() && isset($this->partialPackagesByName[$name])) {
                return $this->filterPackages($this->whatProvides($name), $constraint);
            }

            if (is_array($this->availablePackages) && !isset($this->availablePackages[$name])) {
                return array();
            }

            $result = $this->loadAsyncPackages(array($name => $constraint));

            return $result['packages'];
        }

        if ($hasProviders) {
            foreach ($this->getProviderNames() as $providerName) {
                if ($name === $providerName) {
                    return $this->filterPackages($this->whatProvides($providerName), $constraint);
                }
            }

            return array();
        }

        return parent::findPackages($name, $constraint);
    }

    private function filterPackages(array $packages, $constraint = null, $returnFirstMatch = false)
    {
        if (null === $constraint) {
            if ($returnFirstMatch) {
                return reset($packages);
            }

            return $packages;
        }

        $filteredPackages = array();

        foreach ($packages as $package) {
            $pkgConstraint = new Constraint('==', $package->getVersion());

            if ($constraint->matches($pkgConstraint)) {
                if ($returnFirstMatch) {
                    return $package;
                }

                $filteredPackages[] = $package;
            }
        }

        if ($returnFirstMatch) {
            return null;
        }

        return $filteredPackages;
    }

    public function getPackages()
    {
        $hasProviders = $this->hasProviders();

        if ($this->lazyProvidersUrl) {
            if (is_array($this->availablePackages)) {
                $packageMap = array();
                foreach ($this->availablePackages as $name) {
                    $packageMap[$name] = new EmptyConstraint();
                }

                $result = $this->loadAsyncPackages($packageMap);

                return array_values($result['packages']);
            }

            if ($this->hasPartialPackages()) {
                return array_values($this->partialPackagesByName);
            }

            throw new \LogicException('Composer repositories that have lazy providers and no available-packages list can not load the complete list of packages, use getPackageNames instead.');
        }

        if ($hasProviders) {
            throw new \LogicException('Composer repositories that have providers can not load the complete list of packages, use getPackageNames instead.');
        }

        return parent::getPackages();
    }

    public function getPackageNames()
    {
        // TODO add getPackageNames to the RepositoryInterface perhaps? With filtering capability embedded?
        $hasProviders = $this->hasProviders();

        if ($this->lazyProvidersUrl) {
            if (is_array($this->availablePackages)) {
                return array_keys($this->availablePackages);
            }

            // TODO implement new list API endpoint for those repos somehow?

            if ($this->hasPartialPackages()) {
                return array_keys($this->partialPackagesByName);
            }

            return array();
        }

        if ($hasProviders) {
            return $this->getProviderNames();
        }

        $names = array();
        foreach ($this->getPackages() as $package) {
            $names[] = $package->getPrettyName();
        }

        return $names;
    }

    public function loadPackages(array $packageNameMap, array $acceptableStabilities, array $stabilityFlags)
    {
        // this call initializes loadRootServerFile which is needed for the rest below to work
        $hasProviders = $this->hasProviders();

        if (!$hasProviders && !$this->hasPartialPackages() && !$this->lazyProvidersUrl) {
            return parent::loadPackages($packageNameMap, $acceptableStabilities, $stabilityFlags);
        }

        $packages = array();
        $namesFound = array();

        if ($hasProviders || $this->hasPartialPackages()) {
            foreach ($packageNameMap as $name => $constraint) {
                $matches = array();

                // if a repo has no providers but only partial packages and the partial packages are missing
                // then we don't want to call whatProvides as it would try to load from the providers and fail
                if (!$hasProviders && !isset($this->partialPackagesByName[$name])) {
                    continue;
                }

                $candidates = $this->whatProvides($name, $acceptableStabilities, $stabilityFlags);
                foreach ($candidates as $candidate) {
                    if ($candidate->getName() !== $name) {
                        throw new \LogicException('whatProvides should never return a package with a different name than the requested one');
                    }
                    $namesFound[$name] = true;
                    if (!$constraint || $constraint->matches(new Constraint('==', $candidate->getVersion()))) {
                        $matches[spl_object_hash($candidate)] = $candidate;
                        if ($candidate instanceof AliasPackage && !isset($matches[spl_object_hash($candidate->getAliasOf())])) {
                            $matches[spl_object_hash($candidate->getAliasOf())] = $candidate->getAliasOf();
                        }
                    }
                }

                // add aliases of matched packages even if they did not match the constraint
                foreach ($candidates as $candidate) {
                    if ($candidate instanceof AliasPackage) {
                        if (isset($matches[spl_object_hash($candidate->getAliasOf())])) {
                            $matches[spl_object_hash($candidate)] = $candidate;
                        }
                    }
                }
                $packages = array_merge($packages, $matches);

                unset($packageNameMap[$name]);
            }
        }

        if ($this->lazyProvidersUrl && count($packageNameMap)) {
            if (is_array($this->availablePackages)) {
                $availPackages = $this->availablePackages;
                $packageNameMap = array_filter($packageNameMap, function ($name) use ($availPackages) {
                    return isset($availPackages[strtolower($name)]);
                }, ARRAY_FILTER_USE_KEY);
            }

            $result = $this->loadAsyncPackages($packageNameMap, $acceptableStabilities, $stabilityFlags);
            $packages = array_merge($packages, $result['packages']);
            $namesFound = array_merge($namesFound, $result['namesFound']);
        }

        return array('namesFound' => array_keys($namesFound), 'packages' => $packages);
    }

    /**
     * {@inheritDoc}
     */
    public function search($query, $mode = 0, $type = null)
    {
        $this->loadRootServerFile();

        if ($this->searchUrl && $mode === self::SEARCH_FULLTEXT) {
            $url = str_replace(array('%query%', '%type%'), array($query, $type), $this->searchUrl);

            $search = $this->httpDownloader->get($url, $this->options)->decodeJson();

            if (empty($search['results'])) {
                return array();
            }

            $results = array();
            foreach ($search['results'] as $result) {
                // do not show virtual packages in results as they are not directly useful from a composer perspective
                if (empty($result['virtual'])) {
                    $results[] = $result;
                }
            }

            return $results;
        }

        if ($this->hasProviders() || $this->lazyProvidersUrl) {
            $results = array();
            $regex = '{(?:'.implode('|', preg_split('{\s+}', $query)).')}i';

            foreach ($this->getPackageNames() as $name) {
                if (preg_match($regex, $name)) {
                    $results[] = array('name' => $name);
                }
            }

            return $results;
        }

        return parent::search($query, $mode);
    }

    public function getProviders($packageName)
    {
        $this->loadRootServerFile();
        $result = array();

        if ($this->providersApiUrl) {
            $apiResult = $this->httpDownloader->get(str_replace('%package%', $packageName, $this->providersApiUrl), $this->options)->decodeJson();

            foreach ($apiResult['providers'] as $provider) {
                $result[$provider['name']] = $provider;
            }

            return $result;
        }

        if ($this->hasPartialPackages()) {
            foreach ($this->partialPackagesByName as $versions) {
                foreach ($versions as $candidate) {
                    if (isset($result[$candidate['name']]) || !isset($candidate['provide'][$packageName])) {
                        continue;
                    }
                    $result[$candidate['name']] = array(
                        'name' => $candidate['name'],
                        'description' => isset($candidate['description']) ? $candidate['description'] : '',
                        'type' => isset($candidate['type']) ? $candidate['type'] : '',
                    );
                }
            }
        }

        if ($this->packages) {
            $result = array_merge($result, parent::getProviders($packageName));
        }

        return $result;
    }

    private function getProviderNames()
    {
        $this->loadRootServerFile();

        if (null === $this->providerListing) {
            $this->loadProviderListings($this->loadRootServerFile());
        }

        if ($this->lazyProvidersUrl) {
            // Can not determine list of provided packages for lazy repositories
            return array();
        }

        if ($this->providersUrl) {
            return array_keys($this->providerListing);
        }

        return array();
    }

    private function configurePackageTransportOptions(PackageInterface $package)
    {
        foreach ($package->getDistUrls() as $url) {
            if (strpos($url, $this->baseUrl) === 0) {
                $package->setTransportOptions($this->options);

                return;
            }
        }
    }

    private function hasProviders()
    {
        $this->loadRootServerFile();

        return $this->hasProviders;
    }

    /**
     * @param string $name package name
     * @param callable $isPackageAcceptableCallable
     * @return array|mixed
     */
    private function whatProvides($name, array $acceptableStabilities = null, array $stabilityFlags = null)
    {
        if (!$this->hasPartialPackages() || !isset($this->partialPackagesByName[$name])) {
            // skip platform packages, root package and composer-plugin-api
            if (preg_match(PlatformRepository::PLATFORM_PACKAGE_REGEX, $name) || '__root__' === $name || 'composer-plugin-api' === $name) {
                return array();
            }

            if (null === $this->providerListing) {
                $this->loadProviderListings($this->loadRootServerFile());
            }

            $useLastModifiedCheck = false;
            if ($this->lazyProvidersUrl && !isset($this->providerListing[$name])) {
                $hash = null;
                $url = str_replace('%package%', $name, $this->lazyProvidersUrl);
                $cacheKey = 'provider-'.strtr($name, '/', '$').'.json';
                $useLastModifiedCheck = true;
            } elseif ($this->providersUrl) {
                // package does not exist in this repo
                if (!isset($this->providerListing[$name])) {
                    return array();
                }

                $hash = $this->providerListing[$name]['sha256'];
                $url = str_replace(array('%package%', '%hash%'), array($name, $hash), $this->providersUrl);
                $cacheKey = 'provider-'.strtr($name, '/', '$').'.json';
            } else {
                return array();
            }

            $packages = null;
            if ($cacheKey) {
                if (!$useLastModifiedCheck && $hash && $this->cache->sha256($cacheKey) === $hash) {
                    $packages = json_decode($this->cache->read($cacheKey), true);
                } elseif ($useLastModifiedCheck) {
                    if ($contents = $this->cache->read($cacheKey)) {
                        $contents = json_decode($contents, true);
                        if (isset($contents['last-modified'])) {
                            $response = $this->fetchFileIfLastModified($url, $cacheKey, $contents['last-modified']);
                            if (true === $response) {
                                $packages = $contents;
                            } elseif ($response) {
                                $packages = $response;
                            }
                        }
                    }
                }
            }

            if (!$packages) {
                try {
                    $packages = $this->fetchFile($url, $cacheKey, $hash, $useLastModifiedCheck);
                } catch (TransportException $e) {
                    // 404s are acceptable for lazy provider repos
                    if ($e->getStatusCode() === 404 && $this->lazyProvidersUrl) {
                        $packages = array('packages' => array());
                    } else {
                        throw $e;
                    }
                }
            }

            $loadingPartialPackage = false;
        } else {
            $packages = array('packages' => array('versions' => $this->partialPackagesByName[$name]));
            $loadingPartialPackage = true;
        }

        $result = array();
        $versionsToLoad = array();
        foreach ($packages['packages'] as $versions) {
            foreach ($versions as $version) {
                $normalizedName = strtolower($version['name']);

                // only load the actual named package, not other packages that might find themselves in the same file
                if ($normalizedName !== $name) {
                    continue;
                }

                if (!$loadingPartialPackage && $this->hasPartialPackages() && isset($this->partialPackagesByName[$normalizedName])) {
                    continue;
                }

                if (!isset($versionsToLoad[$version['uid']])) {
                    if (!isset($version['version_normalized'])) {
                        $version['version_normalized'] = $this->versionParser->normalize($version['version']);
                    } elseif ($version['version_normalized'] === '9999999-dev') {
                        // handling of existing repos which need to remain composer v1 compatible, in case the version_normalized contained 9999999-dev, we renormalize it
                        $version['version_normalized'] = $this->versionParser->normalize($version['version']);
                    }

                    if ($this->isVersionAcceptable($acceptableStabilities, $stabilityFlags, null, $normalizedName, $version)) {
                        $versionsToLoad[$version['uid']] = $version;
                    }
                }
            }
        }

        // load acceptable packages in the providers
        $loadedPackages = $this->createPackages($versionsToLoad, 'Composer\Package\CompletePackage');
        $uids = array_keys($versionsToLoad);

        foreach ($loadedPackages as $index => $package) {
            $package->setRepository($this);
            $uid = $uids[$index];

            if ($package instanceof AliasPackage) {
                $aliased = $package->getAliasOf();
                $aliased->setRepository($this);

                $result[$uid] = $aliased;
                $result[$uid.'-alias'] = $package;
            } else {
                $result[$uid] = $package;
            }
        }

        return $result;
    }

    /**
     * {@inheritDoc}
     */
    protected function initialize()
    {
        parent::initialize();

        $repoData = $this->loadDataFromServer();

        foreach ($this->createPackages($repoData, 'Composer\Package\CompletePackage') as $package) {
            $this->addPackage($package);
        }
    }

    /**
     * Adds a new package to the repository
     *
     * @param PackageInterface $package
     */
    public function addPackage(PackageInterface $package)
    {
        parent::addPackage($package);
        $this->configurePackageTransportOptions($package);
    }

    /**
     * @param array $packageNames array of package name => ConstraintInterface|null - if a constraint is provided, only packages matching it will be loaded
     */
    private function loadAsyncPackages(array $packageNames, array $acceptableStabilities = null, array $stabilityFlags = null)
    {
        $this->loadRootServerFile();

        $packages = array();
        $namesFound = array();
        $promises = array();
        $repo = $this;

        if (!$this->lazyProvidersUrl) {
            throw new \LogicException('loadAsyncPackages only supports v2 protocol composer repos with a metadata-url');
        }

        // load ~dev versions of the packages as well if needed
        foreach ($packageNames as $name => $constraint) {
            if ($acceptableStabilities && $stabilityFlags && StabilityFilter::isPackageAcceptable($acceptableStabilities, $stabilityFlags, array($name), 'dev')) {
                $packageNames[$name.'~dev'] = $constraint;
            }
        }

        foreach ($packageNames as $name => $constraint) {
            $name = strtolower($name);

            $realName = preg_replace('{~dev$}', '', $name);
            // skip platform packages, root package and composer-plugin-api
            if (preg_match(PlatformRepository::PLATFORM_PACKAGE_REGEX, $realName) || '__root__' === $realName || 'composer-plugin-api' === $realName) {
                continue;
            }

            $url = str_replace('%package%', $name, $this->lazyProvidersUrl);
            $cacheKey = 'provider-'.strtr($name, '/', '~').'.json';

            $lastModified = null;
            if ($contents = $this->cache->read($cacheKey)) {
                $contents = json_decode($contents, true);
                $lastModified = isset($contents['last-modified']) ? $contents['last-modified'] : null;
            }

            $promises[] = $this->asyncFetchFile($url, $cacheKey, $lastModified)
                ->then(function ($response) use (&$packages, &$namesFound, $contents, $realName, $constraint, $repo, $acceptableStabilities, $stabilityFlags) {
                    if (true === $response) {
                        $response = $contents;
                    }

                    if (!isset($response['packages'][$realName])) {
                        return;
                    }

                    $versions = $response['packages'][$realName];

                    if (isset($response['minified']) && $response['minified'] === 'composer/2.0') {
                        $versions = MetadataMinifier::expand($versions);
                    }

                    $namesFound[$realName] = true;
                    $versionsToLoad = array();
                    foreach ($versions as $version) {
                        if (!isset($version['version_normalized'])) {
                            $version['version_normalized'] = $repo->versionParser->normalize($version['version']);
                        } elseif ($version['version_normalized'] === '9999999-dev') {
                            // handling of existing repos which need to remain composer v1 compatible, in case the version_normalized contained 9999999-dev, we renormalize it
                            $version['version_normalized'] = $repo->versionParser->normalize($version['version']);
                        }

                        if ($repo->isVersionAcceptable($acceptableStabilities, $stabilityFlags, $constraint, $realName, $version)) {
                            $versionsToLoad[] = $version;
                        }
                    }

                    $loadedPackages = $repo->createPackages($versionsToLoad, 'Composer\Package\CompletePackage');
                    foreach ($loadedPackages as $package) {
                        $package->setRepository($repo);
                        $packages[spl_object_hash($package)] = $package;

                        if ($package instanceof AliasPackage && !isset($packages[spl_object_hash($package->getAliasOf())])) {
                            $package->getAliasOf()->setRepository($repo);
                            $packages[spl_object_hash($package->getAliasOf())] = $package->getAliasOf();
                        }
                    }
                });
        }

        $this->loop->wait($promises);

        return array('namesFound' => $namesFound, 'packages' => $packages);
        // RepositorySet should call loadMetadata, getMetadata when all promises resolved, then metadataComplete when done so we can GC the loaded json and whatnot then as needed
    }

    /**
     * TODO v3 should make this private once we can drop PHP 5.3 support
     *
     * @param string $name package name (must be lowercased already)
     * @private
     */
    public function isVersionAcceptable(array $acceptableStabilities = null, array $stabilityFlags = null, $constraint = null, $name, $versionData)
    {
        $versions = array($versionData['version_normalized']);

        if ($alias = $this->loader->getBranchAlias($versionData)) {
            $versions[] = $alias;
        }

        foreach ($versions as $version) {
            if (null !== $acceptableStabilities && null !== $stabilityFlags && !StabilityFilter::isPackageAcceptable($acceptableStabilities, $stabilityFlags, array($name), VersionParser::parseStability($version))) {
                continue;
            }

            if ($constraint && !$constraint->matches(new Constraint('==', $version))) {
                continue;
            }

            return true;
        }

        return false;
    }

    protected function loadRootServerFile()
    {
        if (null !== $this->rootData) {
            return $this->rootData;
        }

        if (!extension_loaded('openssl') && 'https' === substr($this->url, 0, 5)) {
            throw new \RuntimeException('You must enable the openssl extension in your php.ini to load information from '.$this->url);
        }

        $jsonUrlParts = parse_url($this->url);

        if (isset($jsonUrlParts['path']) && false !== strpos($jsonUrlParts['path'], '.json')) {
            $jsonUrl = $this->url;
        } else {
            $jsonUrl = $this->url . '/packages.json';
        }

        $data = $this->fetchFile($jsonUrl, 'packages.json');

        if (!empty($data['notify-batch'])) {
            $this->notifyUrl = $this->canonicalizeUrl($data['notify-batch']);
        } elseif (!empty($data['notify'])) {
            $this->notifyUrl = $this->canonicalizeUrl($data['notify']);
        }

        if (!empty($data['search'])) {
            $this->searchUrl = $this->canonicalizeUrl($data['search']);
        }

        if (!empty($data['mirrors'])) {
            foreach ($data['mirrors'] as $mirror) {
                if (!empty($mirror['git-url'])) {
                    $this->sourceMirrors['git'][] = array('url' => $mirror['git-url'], 'preferred' => !empty($mirror['preferred']));
                }
                if (!empty($mirror['hg-url'])) {
                    $this->sourceMirrors['hg'][] = array('url' => $mirror['hg-url'], 'preferred' => !empty($mirror['preferred']));
                }
                if (!empty($mirror['dist-url'])) {
                    $this->distMirrors[] = array(
                        'url' => $this->canonicalizeUrl($mirror['dist-url']),
                        'preferred' => !empty($mirror['preferred']),
                    );
                }
            }
        }

        if (!empty($data['providers-lazy-url'])) {
            $this->lazyProvidersUrl = $this->canonicalizeUrl($data['providers-lazy-url']);
            $this->hasProviders = true;

            $this->hasPartialPackages = !empty($data['packages']) && is_array($data['packages']);
        }

        // metadata-url indiates V2 repo protocol so it takes over from all the V1 types
        // V2 only has lazyProviders and possibly partial packages, but no ability to process anything else,
        // V2 also supports async loading
        if (!empty($data['metadata-url'])) {
            $this->lazyProvidersUrl = $this->canonicalizeUrl($data['metadata-url']);
            $this->providersUrl = null;
            $this->hasProviders = false;
            $this->hasPartialPackages = !empty($data['packages']) && is_array($data['packages']);
            $this->allowSslDowngrade = false;

            // provides a list of package names that are available in this repo
            // this disables lazy-provider behavior in the sense that if a list is available we assume it is finite and won't search for other packages in that repo
            // while if no list is there lazyProvidersUrl is used when looking for any package name to see if the repo knows it
            if (!empty($data['available-packages'])) {
                $availPackages = array_map('strtolower', $data['available-packages']);
                $this->availablePackages = array_combine($availPackages, $availPackages);
            }

            // Remove legacy keys as most repos need to be compatible with Composer v1
            // as well but we are not interested in the old format anymore at this point
            unset($data['providers-url'], $data['providers'], $data['providers-includes']);
        }

        if ($this->allowSslDowngrade) {
            $this->url = str_replace('https://', 'http://', $this->url);
            $this->baseUrl = str_replace('https://', 'http://', $this->baseUrl);
        }

        if (!empty($data['providers-url'])) {
            $this->providersUrl = $this->canonicalizeUrl($data['providers-url']);
            $this->hasProviders = true;
        }

        if (!empty($data['providers']) || !empty($data['providers-includes'])) {
            $this->hasProviders = true;
        }

        if (!empty($data['providers-api'])) {
            $this->providersApiUrl = $this->canonicalizeUrl($data['providers-api']);
        }

        return $this->rootData = $data;
    }

    private function canonicalizeUrl($url)
    {
        if ('/' === $url[0]) {
            if (preg_match('{^[^:]++://[^/]*+}', $this->url, $matches)) {
                return $matches[0] . $url;
            }

            return $this->url;
        }

        return $url;
    }

    private function loadDataFromServer()
    {
        $data = $this->loadRootServerFile();

        return $this->loadIncludes($data);
    }

    private function hasPartialPackages()
    {
        if ($this->hasPartialPackages && null === $this->partialPackagesByName) {
            $this->initializePartialPackages();
        }

        return $this->hasPartialPackages;
    }

    private function loadProviderListings($data)
    {
        if (isset($data['providers'])) {
            if (!is_array($this->providerListing)) {
                $this->providerListing = array();
            }
            $this->providerListing = array_merge($this->providerListing, $data['providers']);
        }

        if ($this->providersUrl && isset($data['provider-includes'])) {
            $includes = $data['provider-includes'];
            foreach ($includes as $include => $metadata) {
                $url = $this->baseUrl . '/' . str_replace('%hash%', $metadata['sha256'], $include);
                $cacheKey = str_replace(array('%hash%','$'), '', $include);
                if ($this->cache->sha256($cacheKey) === $metadata['sha256']) {
                    $includedData = json_decode($this->cache->read($cacheKey), true);
                } else {
                    $includedData = $this->fetchFile($url, $cacheKey, $metadata['sha256']);
                }

                $this->loadProviderListings($includedData);
            }
        }
    }

    private function loadIncludes($data)
    {
        $packages = array();

        // legacy repo handling
        if (!isset($data['packages']) && !isset($data['includes'])) {
            foreach ($data as $pkg) {
                foreach ($pkg['versions'] as $metadata) {
                    $packages[] = $metadata;
                }
            }

            return $packages;
        }

        if (isset($data['packages'])) {
            foreach ($data['packages'] as $package => $versions) {
                foreach ($versions as $version => $metadata) {
                    $packages[] = $metadata;
                }
            }
        }

        if (isset($data['includes'])) {
            foreach ($data['includes'] as $include => $metadata) {
                if ($this->cache->sha1($include) === $metadata['sha1']) {
                    $includedData = json_decode($this->cache->read($include), true);
                } else {
                    $includedData = $this->fetchFile($include);
                }
                $packages = array_merge($packages, $this->loadIncludes($includedData));
            }
        }

        return $packages;
    }

    /**
     * TODO v3 should make this private once we can drop PHP 5.3 support
     *
     * @private
     */
    public function createPackages(array $packages, $class = 'Composer\Package\CompletePackage')
    {
        if (!$packages) {
            return array();
        }

        try {
            foreach ($packages as &$data) {
                if (!isset($data['notification-url'])) {
                    $data['notification-url'] = $this->notifyUrl;
                }
            }

            $packages = $this->loader->loadPackages($packages, $class);

            foreach ($packages as $package) {
                if (isset($this->sourceMirrors[$package->getSourceType()])) {
                    $package->setSourceMirrors($this->sourceMirrors[$package->getSourceType()]);
                }
                $package->setDistMirrors($this->distMirrors);
                $this->configurePackageTransportOptions($package);
            }

            return $packages;
        } catch (\Exception $e) {
            throw new \RuntimeException('Could not load packages '.(isset($packages[0]['name']) ? $packages[0]['name'] : json_encode($packages)).' in '.$this->url.': ['.get_class($e).'] '.$e->getMessage(), 0, $e);
        }
    }

    protected function fetchFile($filename, $cacheKey = null, $sha256 = null, $storeLastModifiedTime = false)
    {
        if (null === $cacheKey) {
            $cacheKey = $filename;
            $filename = $this->baseUrl.'/'.$filename;
        }

        // url-encode $ signs in URLs as bad proxies choke on them
        if (($pos = strpos($filename, '$')) && preg_match('{^https?://.*}i', $filename)) {
            $filename = substr($filename, 0, $pos) . '%24' . substr($filename, $pos + 1);
        }

        $retries = 3;
        while ($retries--) {
            try {
                if ($this->eventDispatcher) {
                    $preFileDownloadEvent = new PreFileDownloadEvent(PluginEvents::PRE_FILE_DOWNLOAD, $this->httpDownloader, $filename);
                    $this->eventDispatcher->dispatch($preFileDownloadEvent->getName(), $preFileDownloadEvent);
                }

                $response = $this->httpDownloader->get($filename, $this->options);
                $json = $response->getBody();
                if ($sha256 && $sha256 !== hash('sha256', $json)) {
                    // undo downgrade before trying again if http seems to be hijacked or modifying content somehow
                    if ($this->allowSslDowngrade) {
                        $this->url = str_replace('http://', 'https://', $this->url);
                        $this->baseUrl = str_replace('http://', 'https://', $this->baseUrl);
                        $filename = str_replace('http://', 'https://', $filename);
                    }

                    if ($retries) {
                        usleep(100000);

                        continue;
                    }

                    // TODO use scarier wording once we know for sure it doesn't do false positives anymore
                    throw new RepositorySecurityException('The contents of '.$filename.' do not match its signature. This could indicate a man-in-the-middle attack or e.g. antivirus software corrupting files. Try running composer again and report this if you think it is a mistake.');
                }

                $data = $response->decodeJson();
                HttpDownloader::outputWarnings($this->io, $this->url, $data);

                if ($cacheKey) {
                    if ($storeLastModifiedTime) {
                        $lastModifiedDate = $response->getHeader('last-modified');
                        if ($lastModifiedDate) {
                            $data['last-modified'] = $lastModifiedDate;
                            $json = json_encode($data);
                        }
                    }
                    $this->cache->write($cacheKey, $json);
                }

                $response->collect();

                break;
            } catch (\Exception $e) {
                if ($e instanceof \LogicException) {
                    throw $e;
                }

                if ($e instanceof TransportException && $e->getStatusCode() === 404) {
                    throw $e;
                }

                if ($retries) {
                    usleep(100000);
                    continue;
                }

                if ($e instanceof RepositorySecurityException) {
                    throw $e;
                }

                if ($cacheKey && ($contents = $this->cache->read($cacheKey))) {
                    if (!$this->degradedMode) {
                        $this->io->writeError('<warning>'.$e->getMessage().'</warning>');
                        $this->io->writeError('<warning>'.$this->url.' could not be fully loaded, package information was loaded from the local cache and may be out of date</warning>');
                    }
                    $this->degradedMode = true;
                    $data = JsonFile::parseJson($contents, $this->cache->getRoot().$cacheKey);

                    break;
                }

                throw $e;
            }
        }

        if (!isset($data)) {
            throw new \LogicException("ComposerRepository: Undefined \$data. Please report at https://github.com/composer/composer/issues/new.");
        }

        return $data;
    }

    private function fetchFileIfLastModified($filename, $cacheKey, $lastModifiedTime)
    {
        $retries = 3;
        while ($retries--) {
            try {
                if ($this->eventDispatcher) {
                    $preFileDownloadEvent = new PreFileDownloadEvent(PluginEvents::PRE_FILE_DOWNLOAD, $this->httpDownloader, $filename);
                    $this->eventDispatcher->dispatch($preFileDownloadEvent->getName(), $preFileDownloadEvent);
                }

                $options = $this->options;
                if (isset($options['http']['header'])) {
                    $options['http']['header'] = (array) $options['http']['header'];
                }
                $options['http']['header'][] = array('If-Modified-Since: '.$lastModifiedTime);
                $response = $this->httpDownloader->get($filename, $options);
                $json = $response->getBody();
                if ($json === '' && $response->getStatusCode() === 304) {
                    return true;
                }

                $data = $response->decodeJson();
                HttpDownloader::outputWarnings($this->io, $this->url, $data);

                $lastModifiedDate = $response->getHeader('last-modified');
                $response->collect();
                if ($lastModifiedDate) {
                    $data['last-modified'] = $lastModifiedDate;
                    $json = json_encode($data);
                }
                $this->cache->write($cacheKey, $json);

                return $data;
            } catch (\Exception $e) {
                if ($e instanceof \LogicException) {
                    throw $e;
                }

                if ($e instanceof TransportException && $e->getStatusCode() === 404) {
                    throw $e;
                }

                if ($retries) {
                    usleep(100000);
                    continue;
                }

                if (!$this->degradedMode) {
                    $this->io->writeError('<warning>'.$e->getMessage().'</warning>');
                    $this->io->writeError('<warning>'.$this->url.' could not be fully loaded, package information was loaded from the local cache and may be out of date</warning>');
                }
                $this->degradedMode = true;

                return true;
            }
        }
    }

    private function asyncFetchFile($filename, $cacheKey, $lastModifiedTime = null)
    {
        $retries = 3;

        if (isset($this->packagesNotFoundCache[$filename])) {
            return new Promise(function ($resolve, $reject) { $resolve(array('packages' => array())); });
        }

        $httpDownloader = $this->httpDownloader;
        if ($this->eventDispatcher) {
            $preFileDownloadEvent = new PreFileDownloadEvent(PluginEvents::PRE_FILE_DOWNLOAD, $this->httpDownloader, $filename);
            $this->eventDispatcher->dispatch($preFileDownloadEvent->getName(), $preFileDownloadEvent);
        }

        $options = $lastModifiedTime ? array('http' => array('header' => array('If-Modified-Since: '.$lastModifiedTime))) : array();

        $io = $this->io;
        $url = $this->url;
        $cache = $this->cache;
        $degradedMode =& $this->degradedMode;
        $repo = $this;

        $accept = function ($response) use ($io, $url, $filename, $cache, $cacheKey, $repo) {
            // package not found is acceptable for a v2 protocol repository
            if ($response->getStatusCode() === 404) {
                $repo->packagesNotFoundCache[$filename] = true;
                return array('packages' => array());
            }

            $json = $response->getBody();
            if ($json === '' && $response->getStatusCode() === 304) {
                return true;
            }

            $data = $response->decodeJson();
            HttpDownloader::outputWarnings($io, $url, $data);

            $lastModifiedDate = $response->getHeader('last-modified');
            $response->collect();
            if ($lastModifiedDate) {
                $data['last-modified'] = $lastModifiedDate;
                $json = JsonFile::encode($data, JsonFile::JSON_UNESCAPED_SLASHES | JsonFile::JSON_UNESCAPED_UNICODE);
            }
            $cache->write($cacheKey, $json);

            return $data;
        };

<<<<<<< HEAD
        $reject = function ($e) use (&$retries, $httpDownloader, $filename, $options, &$reject, $accept, $io, $url, &$degradedMode) {
=======
        $reject = function ($e) use (&$retries, $httpDownloader, $filename, $options, &$reject, $accept, $io, $url, &$degradedMode, $repo) {
>>>>>>> cb68fc31
            if ($e instanceof TransportException && $e->getStatusCode() === 404) {
                $repo->packagesNotFoundCache[$filename] = true;
                return false;
            }

            // special error code returned when network is being artificially disabled
            if ($e instanceof TransportException && $e->getStatusCode() === 499) {
                $retries = 0;
            }

            if (--$retries > 0) {
                usleep(100000);

                return $httpDownloader->add($filename, $options)->then($accept, $reject);
            }

            if (!$degradedMode) {
                $io->writeError('<warning>'.$e->getMessage().'</warning>');
                $io->writeError('<warning>'.$url.' could not be fully loaded, package information was loaded from the local cache and may be out of date</warning>');
            }
            $degradedMode = true;

            // special error code returned when network is being artificially disabled
            if ($e instanceof TransportException && $e->getStatusCode() === 499) {
                return $accept(new Response(array('url' => $url), 404, array(), ''));
            }

            throw $e;
        };

        return $httpDownloader->add($filename, $options)->then($accept, $reject);
    }

    /**
     * This initializes the packages key of a partial packages.json that contain some packages inlined + a providers-lazy-url
     *
     * This should only be called once
     */
    private function initializePartialPackages()
    {
        $rootData = $this->loadRootServerFile();

        $this->partialPackagesByName = array();
        foreach ($rootData['packages'] as $package => $versions) {
            foreach ($versions as $version) {
                $this->partialPackagesByName[strtolower($version['name'])][] = $version;
            }
        }

        // wipe rootData as it is fully consumed at this point and this saves some memory
        $this->rootData = true;
    }
}<|MERGE_RESOLUTION|>--- conflicted
+++ resolved
@@ -1191,11 +1191,7 @@
             return $data;
         };
 
-<<<<<<< HEAD
-        $reject = function ($e) use (&$retries, $httpDownloader, $filename, $options, &$reject, $accept, $io, $url, &$degradedMode) {
-=======
         $reject = function ($e) use (&$retries, $httpDownloader, $filename, $options, &$reject, $accept, $io, $url, &$degradedMode, $repo) {
->>>>>>> cb68fc31
             if ($e instanceof TransportException && $e->getStatusCode() === 404) {
                 $repo->packagesNotFoundCache[$filename] = true;
                 return false;
