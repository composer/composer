--- conflicted
+++ resolved
@@ -83,83 +83,11 @@
      */
     protected function getContents($url)
     {
-<<<<<<< HEAD
-        $this->contentUrl = $url;
-        $auth = $this->io->getAuthorization($this->url);
-        $params = array();
-
-        // add authorization to curl options
-        if ($this->io->hasAuthorization($this->url)) {
-            $authStr = base64_encode($auth['username'] . ':' . $auth['password']);
-            $params['http'] = array('header' => "Authorization: Basic $authStr\r\n");
-        } else if (null !== $this->io->getLastUsername()) {
-            $authStr = base64_encode($this->io->getLastUsername() . ':' . $this->io->getLastPassword());
-            $params['http'] = array('header' => "Authorization: Basic $authStr\r\n");
-            $this->io->setAuthorization($this->url, $this->io->getLastUsername(), $this->io->getLastPassword());
-        }
-
-        $ctx = stream_context_create($params);
-        stream_context_set_params($ctx, array("notification" => array($this, 'callbackGet')));
-
-        $content = @file_get_contents($url, false, $ctx);
-
-        // content get after authorization
-        if (false === $content) {
-            $content = $this->content;
-            $this->content = null;
-            $this->contentUrl = null;
-        }
-
-        $this->firstCall = false;
-
-        return $content;
-=======
         return $this->remoteFilesystem->getContents($this->url, $url, false);
->>>>>>> 54f2e8fb
     }
 
     protected static function isLocalUrl($url)
     {
-<<<<<<< HEAD
-        switch ($notificationCode) {
-            case STREAM_NOTIFY_AUTH_REQUIRED:
-            case STREAM_NOTIFY_FAILURE:
-                // for private repository returning 404 error when the authorization is incorrect
-                $auth = $this->io->getAuthorization($this->url);
-                $ps = $this->firstCall && 404 === $messageCode
-                        && null === $this->io->getLastUsername()
-                        && null === $auth['username'];
-
-                if (404 === $messageCode && !$this->firstCall) {
-                    throw new \RuntimeException("The '" . $this->contentUrl . "' URL not found");
-                }
-
-                // get authorization informations
-                if (401 === $messageCode || $ps) {
-                    if (!$this->io->isInteractive()) {
-                        $mess = "The '" . $this->contentUrl . "' URL not found";
-
-                        if (401 === $code || $ps) {
-                            $mess = "The '" . $this->contentUrl . "' URL required the authorization.\nYou must be used the interactive console";
-                        }
-
-                        throw new \RuntimeException($mess);
-                    }
-
-                    $this->io->write("Authorization for <info>" . $this->contentUrl . "</info>:");
-                    $username = $this->io->ask('    Username: ');
-                    $password = $this->io->askAndHideAnswer('    Password: ');
-                    $this->io->setAuthorization($this->url, $username, $password);
-
-                    $this->content = $this->getContents($this->contentUrl);
-                }
-                break;
-
-            default:
-                break;
-        }
-=======
         return (Boolean) preg_match('{^(file://|/|[a-z]:[\\\\/])}i', $url);
->>>>>>> 54f2e8fb
     }
 }