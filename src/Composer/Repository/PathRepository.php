<?php

/*
 * This file is part of Composer.
 *
 * (c) Nils Adermann <naderman@naderman.de>
 *     Jordi Boggiano <j.boggiano@seld.be>
 *
 * For the full copyright and license information, please view the LICENSE
 * file that was distributed with this source code.
 */

namespace Composer\Repository;

use Composer\Config;
use Composer\IO\IOInterface;
use Composer\Json\JsonFile;
use Composer\Package\Loader\ArrayLoader;
use Composer\Package\Version\VersionGuesser;
use Composer\Package\Version\VersionParser;
use Composer\Util\Platform;
use Composer\Util\ProcessExecutor;

/**
 * This repository allows installing local packages that are not necessarily under their own VCS.
 *
 * The local packages will be symlinked when possible, else they will be copied.
 *
 * @code
 * "require": {
 *     "<vendor>/<local-package>": "*"
 * },
 * "repositories": [
 *     {
 *         "type": "path",
 *         "url": "../../relative/path/to/package/"
 *     },
 *     {
 *         "type": "path",
 *         "url": "/absolute/path/to/package/"
 *     },
 *     {
 *         "type": "path",
 *         "url": "/absolute/path/to/several/packages/*"
 *     },
 *     {
 *         "type": "path",
 *         "url": "../../relative/path/to/package/",
 *         "options": {
 *             "symlink": false,
 *             "versions": {"symfony/symfony": "3.3.0"}
 *         }
 *     },
 * ]
 * @endcode
 *
 * @author Samuel Roze <samuel.roze@gmail.com>
 * @author Johann Reinke <johann.reinke@gmail.com>
 */
class PathRepository extends ArrayRepository implements ConfigurableRepositoryInterface
{
    /**
     * @var ArrayLoader
     */
    private $loader;

    /**
     * @var VersionGuesser
     */
    private $versionGuesser;

    /**
     * @var string
     */
    private $url;

    /**
     * @var array
     */
    private $repoConfig;

    /**
     * @var ProcessExecutor
     */
    private $process;

    /**
     * @var array
     */
    private $options;

    /**
     * Initializes path repository.
     *
     * @param array       $repoConfig
     * @param IOInterface $io
     * @param Config      $config
     */
    public function __construct(array $repoConfig, IOInterface $io, Config $config)
    {
        if (!isset($repoConfig['url'])) {
            throw new \RuntimeException('You must specify the `url` configuration for the path repository');
        }

        $this->loader = new ArrayLoader(null, true);
        $this->url = Platform::expandPath($repoConfig['url']);
        $this->process = new ProcessExecutor($io);
        $this->versionGuesser = new VersionGuesser($config, $this->process, new VersionParser());
        $this->repoConfig = $repoConfig;
        $this->options = isset($repoConfig['options']) ? $repoConfig['options'] : array();

        parent::__construct();
    }

    public function getRepoConfig()
    {
        return $this->repoConfig;
    }

    /**
     * Initializes path repository.
     *
     * This method will basically read the folder and add the found package.
     */
    protected function initialize()
    {
        parent::initialize();

        foreach ($this->getUrlMatches() as $url) {
            $path = realpath($url) . DIRECTORY_SEPARATOR;
            $composerFilePath = $path.'composer.json';

            if (!file_exists($composerFilePath)) {
                continue;
            }

            $json = file_get_contents($composerFilePath);
            $package = JsonFile::parseJson($json, $composerFilePath);
            $package['dist'] = array(
                'type' => 'path',
                'url' => $url,
                'reference' => sha1($json . serialize($this->options)),
            );
            $package['transport-options'] = $this->options;

            // carry over the root package version if this path repo is in the same git repository as root package
            if (!isset($package['version']) && ($rootVersion = getenv('COMPOSER_ROOT_VERSION'))) {
                if (
                    0 === $this->process->execute('git rev-parse HEAD', $ref1, $path)
                    && 0 === $this->process->execute('git rev-parse HEAD', $ref2)
                    && $ref1 === $ref2
                ) {
                    $package['version'] = $rootVersion;
                }
            }

            if (!isset($package['version'])) {
<<<<<<< HEAD
                $versionData = $this->versionGuesser->guessVersion($package, $path);
                $package['version'] = $versionData['pretty_version'] ?: 'dev-master';
=======
                if (isset($this->options['versions'][$package['name']])) {
                    $package['version'] = $this->options['versions'][$package['name']];
                } elseif (isset($this->options['versions']['composer'])) {
                    $package['version'] = $this->options['versions']['composer'];
                } else {
                    $versionData = $this->versionGuesser->guessVersion($package, $path);
                    $package['version'] = $versionData['version'] ?: 'dev-master';
                }
>>>>>>> e47c71d5
            }

            $output = '';
            if (is_dir($path . DIRECTORY_SEPARATOR . '.git') && 0 === $this->process->execute('git log -n1 --pretty=%H', $output, $path)) {
                $package['dist']['reference'] = trim($output);
            }
            $package = $this->loader->load($package);
            $this->addPackage($package);
        }
    }

    /**
     * Get a list of all (possibly relative) path names matching given url (supports globbing).
     *
     * @return string[]
     */
    private function getUrlMatches()
    {
        // Ensure environment-specific path separators are normalized to URL separators
        return array_map(function ($val) {
            return rtrim(str_replace(DIRECTORY_SEPARATOR, '/', $val), '/');
        }, glob($this->url, GLOB_MARK | GLOB_ONLYDIR));
    }
}<|MERGE_RESOLUTION|>--- conflicted
+++ resolved
@@ -155,19 +155,14 @@
             }
 
             if (!isset($package['version'])) {
-<<<<<<< HEAD
-                $versionData = $this->versionGuesser->guessVersion($package, $path);
-                $package['version'] = $versionData['pretty_version'] ?: 'dev-master';
-=======
                 if (isset($this->options['versions'][$package['name']])) {
                     $package['version'] = $this->options['versions'][$package['name']];
                 } elseif (isset($this->options['versions']['composer'])) {
                     $package['version'] = $this->options['versions']['composer'];
                 } else {
                     $versionData = $this->versionGuesser->guessVersion($package, $path);
-                    $package['version'] = $versionData['version'] ?: 'dev-master';
+                    $package['version'] = $versionData['pretty_version'] ?: 'dev-master';
                 }
->>>>>>> e47c71d5
             }
 
             $output = '';
