<?php

/*
 * This file is part of Composer.
 *
 * (c) Nils Adermann <naderman@naderman.de>
 *     Jordi Boggiano <j.boggiano@seld.be>
 *
 * For the full copyright and license information, please view the LICENSE
 * file that was distributed with this source code.
 */

namespace Composer\Downloader;

use Composer\Package\PackageInterface;
use Composer\Util\GitHub;
use Composer\Util\Git as GitUtil;

/**
 * @author Jordi Boggiano <j.boggiano@seld.be>
 */
class GitDownloader extends VcsDownloader implements DvcsDownloaderInterface
{
    private $hasStashedChanges = false;

    /**
     * {@inheritDoc}
     */
    public function doDownload(PackageInterface $package, $path)
    {
        $this->cleanEnv();
        $path = $this->normalizePath($path);

        $ref = $package->getSourceReference();
        $flag = defined('PHP_WINDOWS_VERSION_MAJOR') ? '/D ' : '';
        $command = 'git clone %s %s && cd '.$flag.'%2$s && git remote add composer %1$s && git fetch composer';
        $this->io->write("    Cloning ".$ref);

        $commandCallable = function($url) use ($ref, $path, $command) {
            return sprintf($command, escapeshellarg($url), escapeshellarg($path), escapeshellarg($ref));
        };

        $this->runCommand($commandCallable, $package->getSourceUrl(), $path, true);
        $this->setPushUrl($package, $path);

        $this->updateToCommit($path, $ref, $package->getPrettyVersion(), $package->getReleaseDate());
    }

    /**
     * {@inheritDoc}
     */
    public function doUpdate(PackageInterface $initial, PackageInterface $target, $path)
    {
        $this->cleanEnv();
        $path = $this->normalizePath($path);
        if (!is_dir($path.'/.git')) {
            throw new \RuntimeException('The .git directory is missing from '.$path.', see http://getcomposer.org/commit-deps for more information');
        }

        $ref = $target->getSourceReference();
        $this->io->write("    Checking out ".$ref);
        $command = 'git remote set-url composer %s && git fetch composer && git fetch --tags composer';

        // capture username/password from URL if there is one
        $this->process->execute('git remote -v', $output, $path);
        if (preg_match('{^(?:composer|origin)\s+https?://(.+):(.+)@([^/]+)}im', $output, $match)) {
            $this->io->setAuthentication($match[3], urldecode($match[1]), urldecode($match[2]));
        }

        $commandCallable = function($url) use ($command) {
            return sprintf($command, escapeshellarg($url));
        };

        $this->runCommand($commandCallable, $target->getSourceUrl(), $path);
        $this->updateToCommit($path, $ref, $target->getPrettyVersion(), $target->getReleaseDate());
    }

    /**
     * {@inheritDoc}
     */
    public function getLocalChanges(PackageInterface $package, $path)
    {
        $this->cleanEnv();
        $path = $this->normalizePath($path);
        if (!is_dir($path.'/.git')) {
            return;
        }

        $command = 'git status --porcelain --untracked-files=no';
        if (0 !== $this->process->execute($command, $output, $path)) {
            throw new \RuntimeException('Failed to execute ' . $command . "\n\n" . $this->process->getErrorOutput());
        }

        return trim($output) ?: null;
    }

    /**
     * {@inheritDoc}
     */
<<<<<<< HEAD
    public function getUnpushedChanges($path)
    {
        $this->cleanEnv();
        $path = $this->normalizePath($path);
        if (!is_dir($path.'/.git')) {
            return;
        }

        $command = 'git rev-parse --abbrev-ref HEAD';
        if (0 !== $this->process->execute($command, $output, $path)) {
            throw new \RuntimeException('Failed to execute ' . $command . "\n\n" . $this->process->getErrorOutput());
        }

        $branch = trim($output);

        $command = sprintf('git diff --name-status %s..composer/%s', $branch, $branch);
        if (0 !== $this->process->execute($command, $output, $path)) {
            throw new \RuntimeException('Failed to execute ' . $command . "\n\n" . $this->process->getErrorOutput());
        }

        return trim($output) ?: null;
    }

    /**
     * {@inheritDoc}
     */
    protected function cleanChanges($path, $update)
    {
        $this->cleanEnv();
        $path = $this->normalizePath($path);

        if ($this instanceof DvcsDownloaderInterface) {
            if (null !== $this->getUnpushedChanges($path)) {
                throw new \RuntimeException('Source directory ' . $path . ' has unpushed changes on the current branch.');
            }
        }

        if (!$changes = $this->getLocalChanges($path)) {
=======
    protected function cleanChanges(PackageInterface $package, $path, $update)
    {
        $this->cleanEnv();
        $path = $this->normalizePath($path);
        if (!$changes = $this->getLocalChanges($package, $path)) {
>>>>>>> efb41d46
            return;
        }

        if (!$this->io->isInteractive()) {
            $discardChanges = $this->config->get('discard-changes');
            if (true === $discardChanges) {
                return $this->discardChanges($path);
            }
            if ('stash' === $discardChanges) {
                if (!$update) {
                    return parent::cleanChanges($package, $path, $update);
                }

                return $this->stashChanges($path);
            }

            return parent::cleanChanges($package, $path, $update);
        }

        $changes = array_map(function ($elem) {
            return '    '.$elem;
        }, preg_split('{\s*\r?\n\s*}', $changes));
        $this->io->write('    <error>The package has modified files:</error>');
        $this->io->write(array_slice($changes, 0, 10));
        if (count($changes) > 10) {
            $this->io->write('    <info>'.count($changes) - 10 . ' more files modified, choose "v" to view the full list</info>');
        }

        while (true) {
            switch ($this->io->ask('    <info>Discard changes [y,n,v,'.($update ? 's,' : '').'?]?</info> ', '?')) {
                case 'y':
                    $this->discardChanges($path);
                    break 2;

                case 's':
                    if (!$update) {
                        goto help;
                    }

                    $this->stashChanges($path);
                    break 2;

                case 'n':
                    throw new \RuntimeException('Update aborted');

                case 'v':
                    $this->io->write($changes);
                    break;

                case '?':
                default:
                    help:
                    $this->io->write(array(
                        '    y - discard changes and apply the '.($update ? 'update' : 'uninstall'),
                        '    n - abort the '.($update ? 'update' : 'uninstall').' and let you manually clean things up',
                        '    v - view modified files',
                    ));
                    if ($update) {
                        $this->io->write('    s - stash changes and try to reapply them after the update');
                    }
                    $this->io->write('    ? - print help');
                    break;
            }
        }
    }

    /**
     * {@inheritDoc}
     */
    protected function reapplyChanges($path)
    {
        $path = $this->normalizePath($path);
        if ($this->hasStashedChanges) {
            $this->hasStashedChanges = false;
            $this->io->write('    <info>Re-applying stashed changes');
            if (0 !== $this->process->execute('git stash pop', $output, $path)) {
                throw new \RuntimeException("Failed to apply stashed changes:\n\n".$this->process->getErrorOutput());
            }
        }
    }

    protected function updateToCommit($path, $reference, $branch, $date)
    {
        $template = 'git checkout %s && git reset --hard %1$s';
        $branch = preg_replace('{(?:^dev-|(?:\.x)?-dev$)}i', '', $branch);

        $branches = null;
        if (0 === $this->process->execute('git branch -r', $output, $path)) {
            $branches = $output;
        }

        // check whether non-commitish are branches or tags, and fetch branches with the remote name
        $gitRef = $reference;
        if (!preg_match('{^[a-f0-9]{40}$}', $reference)
            && $branches
            && preg_match('{^\s+composer/'.preg_quote($reference).'$}m', $output)
        ) {
            $command = sprintf('git checkout -B %s %s && git reset --hard %2$s', escapeshellarg($branch), escapeshellarg('composer/'.$reference));
            if (0 === $this->process->execute($command, $output, $path)) {
                return;
            }
        }

        // try to checkout branch by name and then reset it so it's on the proper branch name
        if (preg_match('{^[a-f0-9]{40}$}', $reference)) {
            // add 'v' in front of the branch if it was stripped when generating the pretty name
            if (!preg_match('{^\s+composer/'.preg_quote($branch).'$}m', $branches) && preg_match('{^\s+composer/v'.preg_quote($branch).'$}m', $branches)) {
                $branch = 'v' . $branch;
            }

            $command = sprintf('git checkout %s', escapeshellarg($branch));
            $fallbackCommand = sprintf('git checkout -B %s %s', escapeshellarg($branch), escapeshellarg('composer/'.$branch));
            if (0 === $this->process->execute($command, $output, $path)
                || 0 === $this->process->execute($fallbackCommand, $output, $path)
            ) {
                $command = sprintf('git reset --hard %s', escapeshellarg($reference));
                if (0 === $this->process->execute($command, $output, $path)) {
                    return;
                }
            }
        }

        $command = sprintf($template, escapeshellarg($gitRef));
        if (0 === $this->process->execute($command, $output, $path)) {
            return;
        }

        // reference was not found (prints "fatal: reference is not a tree: $ref")
        if ($date && false !== strpos($this->process->getErrorOutput(), $reference)) {
            $date = $date->format('U');

            // guess which remote branch to look at first
            $command = 'git branch -r';
            if (0 !== $this->process->execute($command, $output, $path)) {
                throw new \RuntimeException('Failed to execute ' . $command . "\n\n" . $this->process->getErrorOutput());
            }

            $guessTemplate = 'git log --until=%s --date=raw -n1 --pretty=%%H %s';
            foreach ($this->process->splitLines($output) as $line) {
                if (preg_match('{^composer/'.preg_quote($branch).'(?:\.x)?$}i', trim($line))) {
                    // find the previous commit by date in the given branch
                    if (0 === $this->process->execute(sprintf($guessTemplate, $date, escapeshellarg(trim($line))), $output, $path)) {
                        $newReference = trim($output);
                    }

                    break;
                }
            }

            if (empty($newReference)) {
                // no matching branch found, find the previous commit by date in all commits
                if (0 !== $this->process->execute(sprintf($guessTemplate, $date, '--all'), $output, $path)) {
                    throw new \RuntimeException('Failed to execute ' . $this->sanitizeUrl($command) . "\n\n" . $this->process->getErrorOutput());
                }
                $newReference = trim($output);
            }

            // checkout the new recovered ref
            $command = sprintf($template, escapeshellarg($reference));
            if (0 === $this->process->execute($command, $output, $path)) {
                $this->io->write('    '.$reference.' is gone (history was rewritten?), recovered by checking out '.$newReference);

                return;
            }
        }

        throw new \RuntimeException('Failed to execute ' . $this->sanitizeUrl($command) . "\n\n" . $this->process->getErrorOutput());
    }

    /**
     * Runs a command doing attempts for each protocol supported by github.
     *
     * @param  callable                  $commandCallable A callable building the command for the given url
     * @param  string                    $url
     * @param  string                    $cwd
     * @param  bool                      $initialClone    If true, the directory if cleared between every attempt
     * @throws \InvalidArgumentException
     * @throws \RuntimeException
     */
    protected function runCommand($commandCallable, $url, $cwd, $initialClone = false)
    {
        if ($initialClone) {
            $origCwd = $cwd;
            $cwd = null;
        }

        if (preg_match('{^ssh://[^@]+@[^:]+:[^0-9]+}', $url)) {
            throw new \InvalidArgumentException('The source URL '.$url.' is invalid, ssh URLs should have a port number after ":".'."\n".'Use ssh://git@example.com:22/path or just git@example.com:path if you do not want to provide a password or custom port.');
        }

        // public github, autoswitch protocols
        if (preg_match('{^(?:https?|git)(://github.com/.*)}', $url, $match)) {
            $protocols = $this->config->get('github-protocols');
            if (!is_array($protocols)) {
                throw new \RuntimeException('Config value "github-protocols" must be an array, got '.gettype($protocols));
            }
            $messages = array();
            foreach ($protocols as $protocol) {
                $url = $protocol . $match[1];
                if (0 === $this->process->execute(call_user_func($commandCallable, $url), $ignoredOutput, $cwd)) {
                    return;
                }
                $messages[] = '- ' . $url . "\n" . preg_replace('#^#m', '  ', $this->process->getErrorOutput());
                if ($initialClone) {
                    $this->filesystem->removeDirectory($origCwd);
                }
            }

            // failed to checkout, first check git accessibility
            $this->throwException('Failed to clone ' . $this->sanitizeUrl($url) .' via '.implode(', ', $protocols).' protocols, aborting.' . "\n\n" . implode("\n", $messages), $url);
        }

        $command = call_user_func($commandCallable, $url);
        if (0 !== $this->process->execute($command, $ignoredOutput, $cwd)) {
            // private github repository without git access, try https with auth
            if (preg_match('{^git@(github.com):(.+?)\.git$}i', $url, $match)) {
                if (!$this->io->hasAuthentication($match[1])) {
                    $gitHubUtil = new GitHub($this->io, $this->config, $this->process);
                    $message = 'Cloning failed using an ssh key for authentication, enter your GitHub credentials to access private repos';

                    if (!$gitHubUtil->authorizeOAuth($match[1]) && $this->io->isInteractive()) {
                        $gitHubUtil->authorizeOAuthInteractively($match[1], $message);
                    }
                }

                if ($this->io->hasAuthentication($match[1])) {
                    $auth = $this->io->getAuthentication($match[1]);
                    $url = 'https://'.urlencode($auth['username']) . ':' . urlencode($auth['password']) . '@'.$match[1].'/'.$match[2].'.git';

                    $command = call_user_func($commandCallable, $url);
                    if (0 === $this->process->execute($command, $ignoredOutput, $cwd)) {
                        return;
                    }
                }
            } elseif ( // private non-github repo that failed to authenticate
                $this->io->isInteractive() &&
                preg_match('{(https?://)([^/]+)(.*)$}i', $url, $match) &&
                strpos($this->process->getErrorOutput(), 'fatal: Authentication failed') !== false
            ) {
                if ($this->io->hasAuthentication($match[2])) {
                    $auth = $this->io->getAuthentication($match[2]);
                } else {
                    $this->io->write($url.' requires Authentication');
                    $auth = array(
                        'username'  => $this->io->ask('Username: '),
                        'password'  => $this->io->askAndHideAnswer('Password: '),
                    );
                }

                $url = $match[1].urlencode($auth['username']).':'.urlencode($auth['password']).'@'.$match[2].$match[3];

                $command = call_user_func($commandCallable, $url);
                if (0 === $this->process->execute($command, $ignoredOutput, $cwd)) {
                    $this->io->setAuthentication($match[2], $auth['username'], $auth['password']);

                    return;
                }
            }

            if ($initialClone) {
                $this->filesystem->removeDirectory($origCwd);
            }
            $this->throwException('Failed to execute ' . $this->sanitizeUrl($command) . "\n\n" . $this->process->getErrorOutput(), $url);
        }
    }

    protected function throwException($message, $url)
    {
        if (0 !== $this->process->execute('git --version', $ignoredOutput)) {
            throw new \RuntimeException('Failed to clone '.$this->sanitizeUrl($url).', git was not found, check that it is installed and in your PATH env.' . "\n\n" . $this->process->getErrorOutput());
        }

        throw new \RuntimeException($message);
    }

    protected function sanitizeUrl($message)
    {
        return preg_replace('{://(.+?):.+?@}', '://$1:***@', $message);
    }

    protected function setPushUrl(PackageInterface $package, $path)
    {
        // set push url for github projects
        if (preg_match('{^(?:https?|git)://github.com/([^/]+)/([^/]+?)(?:\.git)?$}', $package->getSourceUrl(), $match)) {
            $protocols = $this->config->get('github-protocols');
            $pushUrl = 'git@github.com:'.$match[1].'/'.$match[2].'.git';
            if ($protocols[0] !== 'git') {
                $pushUrl = 'https://github.com/'.$match[1].'/'.$match[2].'.git';
            }
            $cmd = sprintf('git remote set-url --push origin %s', escapeshellarg($pushUrl));
            $this->process->execute($cmd, $ignoredOutput, $path);
        }
    }

    /**
     * {@inheritDoc}
     */
    protected function getCommitLogs($fromReference, $toReference, $path)
    {
        $path = $this->normalizePath($path);
        $command = sprintf('git log %s..%s --pretty=format:"%%h - %%an: %%s"', $fromReference, $toReference);

        if (0 !== $this->process->execute($command, $output, $path)) {
            throw new \RuntimeException('Failed to execute ' . $command . "\n\n" . $this->process->getErrorOutput());
        }

        return $output;
    }

    /**
     * @param $path
     * @throws \RuntimeException
     */
    protected function discardChanges($path)
    {
        $path = $this->normalizePath($path);
        if (0 !== $this->process->execute('git reset --hard', $output, $path)) {
            throw new \RuntimeException("Could not reset changes\n\n:".$this->process->getErrorOutput());
        }
    }

    /**
     * @param $path
     * @throws \RuntimeException
     */
    protected function stashChanges($path)
    {
        $path = $this->normalizePath($path);
        if (0 !== $this->process->execute('git stash', $output, $path)) {
            throw new \RuntimeException("Could not stash changes\n\n:".$this->process->getErrorOutput());
        }

        $this->hasStashedChanges = true;
    }

    protected function cleanEnv()
    {
        $util = new GitUtil;
        $util->cleanEnv();
    }

    protected function normalizePath($path)
    {
        if (defined('PHP_WINDOWS_VERSION_MAJOR') && strlen($path) > 0) {
            $basePath = $path;
            $removed = array();

            while (!is_dir($basePath) && $basePath !== '\\') {
                array_unshift($removed, basename($basePath));
                $basePath = dirname($basePath);
            }

            if ($basePath === '\\') {
                return $path;
            }

            $path = rtrim(realpath($basePath) . '/' . implode('/', $removed), '/');
        }

        return $path;
    }
}<|MERGE_RESOLUTION|>--- conflicted
+++ resolved
@@ -97,7 +97,6 @@
     /**
      * {@inheritDoc}
      */
-<<<<<<< HEAD
     public function getUnpushedChanges($path)
     {
         $this->cleanEnv();
@@ -124,7 +123,7 @@
     /**
      * {@inheritDoc}
      */
-    protected function cleanChanges($path, $update)
+    protected function cleanChanges(PackageInterface $package, $path, $update)
     {
         $this->cleanEnv();
         $path = $this->normalizePath($path);
@@ -135,14 +134,7 @@
             }
         }
 
-        if (!$changes = $this->getLocalChanges($path)) {
-=======
-    protected function cleanChanges(PackageInterface $package, $path, $update)
-    {
-        $this->cleanEnv();
-        $path = $this->normalizePath($path);
         if (!$changes = $this->getLocalChanges($package, $path)) {
->>>>>>> efb41d46
             return;
         }
 
