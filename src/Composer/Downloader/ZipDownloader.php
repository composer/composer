--- conflicted
+++ resolved
@@ -116,17 +116,10 @@
 
                 return $promise->then(function ($process) use ($tryFallback, $command, $package, $file) {
                     if (!$process->isSuccessful()) {
-<<<<<<< HEAD
                         // David fix
                         // Skip when process not successful, instead of throwing error
                         echo "Skipping-ZipDownloader\n";
                         return;
-=======
-                        // // David fix
-                        // // Skip when process not successful, instead of throwing error
-                        // echo "Skipping\n";
-                        // return;
->>>>>>> bb02a010
 
                         $output = $process->getErrorOutput();
                         $output = str_replace(', '.$file.'.zip or '.$file.'.ZIP', '', $output);
