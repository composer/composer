<?php

/*
 * This file is part of Composer.
 *
 * (c) Nils Adermann <naderman@naderman.de>
 *     Jordi Boggiano <j.boggiano@seld.be>
 *
 * For the full copyright and license information, please view the LICENSE
 * file that was distributed with this source code.
 */

namespace Composer\Util;

use Composer\Config;
use Composer\IO\IOInterface;

/**
 * @author Jordi Boggiano <j.boggiano@seld.be>
 */
class Git
{
    /** @var string|false|null */
    private static $version = false;

    /** @var IOInterface */
    protected $io;
    /** @var Config */
    protected $config;
    /** @var ProcessExecutor */
    protected $process;
    /** @var Filesystem */
    protected $filesystem;

    public function __construct(IOInterface $io, Config $config, ProcessExecutor $process, Filesystem $fs)
    {
        $this->io = $io;
        $this->config = $config;
        $this->process = $process;
        $this->filesystem = $fs;
    }

    /**
     * @param callable    $commandCallable
     * @param string      $url
     * @param string|null $cwd
     * @param bool        $initialClone
     *
     * @return void
     */
    public function runCommand($commandCallable, $url, $cwd, $initialClone = false)
    {
        // Ensure we are allowed to use this URL by config
        $this->config->prohibitUrlByConfig($url, $this->io);

        if ($initialClone) {
            $origCwd = $cwd;
            $cwd = null;
        }

        if (preg_match('{^ssh://[^@]+@[^:]+:[^0-9]+}', $url)) {
            throw new \InvalidArgumentException('The source URL ' . $url . ' is invalid, ssh URLs should have a port number after ":".' . "\n" . 'Use ssh://git@example.com:22/path or just git@example.com:path if you do not want to provide a password or custom port.');
        }

        if (!$initialClone) {
            // capture username/password from URL if there is one and we have no auth configured yet
            $this->process->execute('git remote -v', $output, $cwd);
            if (preg_match('{^(?:composer|origin)\s+https?://(.+):(.+)@([^/]+)}im', $output, $match) && !$this->io->hasAuthentication($match[3])) {
                $this->io->setAuthentication($match[3], rawurldecode($match[1]), rawurldecode($match[2]));
            }
        }

        $protocols = $this->config->get('github-protocols');
        if (!is_array($protocols)) {
            throw new \RuntimeException('Config value "github-protocols" must be an array, got ' . gettype($protocols));
        }
        // public github, autoswitch protocols
        if (preg_match('{^(?:https?|git)://' . self::getGitHubDomainsRegex($this->config) . '/(.*)}', $url, $match)) {
            $messages = array();
            foreach ($protocols as $protocol) {
                if ('ssh' === $protocol) {
                    $protoUrl = "git@" . $match[1] . ":" . $match[2];
                } else {
                    $protoUrl = $protocol . "://" . $match[1] . "/" . $match[2];
                }

                if (0 === $this->process->execute(call_user_func($commandCallable, $protoUrl), $ignoredOutput, $cwd)) {
                    return;
                }
                $messages[] = '- ' . $protoUrl . "\n" . preg_replace('#^#m', '  ', $this->process->getErrorOutput());

                if ($initialClone && isset($origCwd)) {
                    $this->filesystem->removeDirectory($origCwd);
                }
            }

            // failed to checkout, first check git accessibility
            if (!$this->io->hasAuthentication($match[1]) && !$this->io->isInteractive()) {
                $this->throwException('Failed to clone ' . $url . ' via ' . implode(', ', $protocols) . ' protocols, aborting.' . "\n\n" . implode("\n", $messages), $url);
            }
        }

        // if we have a private github url and the ssh protocol is disabled then we skip it and directly fallback to https
        $bypassSshForGitHub = preg_match('{^git@' . self::getGitHubDomainsRegex($this->config) . ':(.+?)\.git$}i', $url) && !in_array('ssh', $protocols, true);

        $command = call_user_func($commandCallable, $url);

        $auth = null;
        $credentials = array();
        if ($bypassSshForGitHub || 0 !== $this->process->execute($command, $ignoredOutput, $cwd)) {
            $errorMsg = $this->process->getErrorOutput();
            // private github repository without ssh key access, try https with auth
            if (preg_match('{^git@' . self::getGitHubDomainsRegex($this->config) . ':(.+?)\.git$}i', $url, $match)
                || preg_match('{^https?://' . self::getGitHubDomainsRegex($this->config) . '/(.*?)(?:\.git)?$}i', $url, $match)
            ) {
                if (!$this->io->hasAuthentication($match[1])) {
                    $gitHubUtil = new GitHub($this->io, $this->config, $this->process);
                    $message = 'Cloning failed using an ssh key for authentication, enter your GitHub credentials to access private repos';

                    if (!$gitHubUtil->authorizeOAuth($match[1]) && $this->io->isInteractive()) {
                        $gitHubUtil->authorizeOAuthInteractively($match[1], $message);
                    }
                }

                if ($this->io->hasAuthentication($match[1])) {
                    $auth = $this->io->getAuthentication($match[1]);
                    $authUrl = 'https://' . rawurlencode($auth['username']) . ':' . rawurlencode($auth['password']) . '@' . $match[1] . '/' . $match[2] . '.git';
                    $command = call_user_func($commandCallable, $authUrl);
                    if (0 === $this->process->execute($command, $ignoredOutput, $cwd)) {
                        return;
                    }

                    $credentials = array(rawurlencode($auth['username']), rawurlencode($auth['password']));
                    $errorMsg = $this->process->getErrorOutput();
                }
            } elseif (preg_match('{^https://(bitbucket\.org)/(.*?)(?:\.git)?$}i', $url, $match)) { //bitbucket oauth
                $bitbucketUtil = new Bitbucket($this->io, $this->config, $this->process);

                if (!$this->io->hasAuthentication($match[1])) {
                    $message = 'Enter your Bitbucket credentials to access private repos';

                    if (!$bitbucketUtil->authorizeOAuth($match[1]) && $this->io->isInteractive()) {
                        $bitbucketUtil->authorizeOAuthInteractively($match[1], $message);
                        $accessToken = $bitbucketUtil->getToken();
                        $this->io->setAuthentication($match[1], 'x-token-auth', $accessToken);
                    }
                } else { //We're authenticating with a locally stored consumer.
                    $auth = $this->io->getAuthentication($match[1]);

                    //We already have an access_token from a previous request.
                    if ($auth['username'] !== 'x-token-auth') {
                        $accessToken = $bitbucketUtil->requestToken($match[1], $auth['username'], $auth['password']);
                        if (!empty($accessToken)) {
                            $this->io->setAuthentication($match[1], 'x-token-auth', $accessToken);
                        }
                    }
                }

                if ($this->io->hasAuthentication($match[1])) {
                    $auth = $this->io->getAuthentication($match[1]);
                    $authUrl = 'https://' . rawurlencode($auth['username']) . ':' . rawurlencode($auth['password']) . '@' . $match[1] . '/' . $match[2] . '.git';

                    $command = call_user_func($commandCallable, $authUrl);
                    if (0 === $this->process->execute($command, $ignoredOutput, $cwd)) {
                        return;
                    }

                    $credentials = array(rawurlencode($auth['username']), rawurlencode($auth['password']));
                    $errorMsg = $this->process->getErrorOutput();
                } else { // Falling back to ssh
                    $sshUrl = 'git@bitbucket.org:' . $match[2] . '.git';
                    $this->io->writeError('    No bitbucket authentication configured. Falling back to ssh.');
                    $command = call_user_func($commandCallable, $sshUrl);
                    if (0 === $this->process->execute($command, $ignoredOutput, $cwd)) {
                        return;
                    }

                    $errorMsg = $this->process->getErrorOutput();
                }
            } elseif (
                preg_match('{^(git)@' . self::getGitLabDomainsRegex($this->config) . ':(.+?\.git)$}i', $url, $match)
                || preg_match('{^(https?)://' . self::getGitLabDomainsRegex($this->config) . '/(.*)}i', $url, $match)
            ) {
                if ($match[1] === 'git') {
                    $match[1] = 'https';
                }

                if (!$this->io->hasAuthentication($match[2])) {
                    $gitLabUtil = new GitLab($this->io, $this->config, $this->process);
                    $message = 'Cloning failed, enter your GitLab credentials to access private repos';

                    if (!$gitLabUtil->authorizeOAuth($match[2]) && $this->io->isInteractive()) {
                        $gitLabUtil->authorizeOAuthInteractively($match[1], $match[2], $message);
                    }
                }

                if ($this->io->hasAuthentication($match[2])) {
                    $auth = $this->io->getAuthentication($match[2]);
                    if ($auth['password'] === 'private-token' || $auth['password'] === 'oauth2' || $auth['password'] === 'gitlab-ci-token') {
                        $authUrl = $match[1] . '://' . rawurlencode($auth['password']) . ':' . rawurlencode($auth['username']) . '@' . $match[2] . '/' . $match[3]; // swap username and password
                    } else {
                        $authUrl = $match[1] . '://' . rawurlencode($auth['username']) . ':' . rawurlencode($auth['password']) . '@' . $match[2] . '/' . $match[3];
                    }

                    $command = call_user_func($commandCallable, $authUrl);
                    if (0 === $this->process->execute($command, $ignoredOutput, $cwd)) {
                        return;
                    }

                    $credentials = array(rawurlencode($auth['username']), rawurlencode($auth['password']));
                    $errorMsg = $this->process->getErrorOutput();
                }
            } elseif ($this->isAuthenticationFailure($url, $match)) { // private non-github/gitlab/bitbucket repo that failed to authenticate
                if (strpos($match[2], '@')) {
                    list($authParts, $match[2]) = explode('@', $match[2], 2);
                }

                $storeAuth = false;
                if ($this->io->hasAuthentication($match[2])) {
                    $auth = $this->io->getAuthentication($match[2]);
                } elseif ($this->io->isInteractive()) {
                    $defaultUsername = null;
                    if (isset($authParts) && $authParts) {
                        if (false !== strpos($authParts, ':')) {
                            list($defaultUsername, ) = explode(':', $authParts, 2);
                        } else {
                            $defaultUsername = $authParts;
                        }
                    }

                    $this->io->writeError('    Authentication required (<info>' . $match[2] . '</info>):');
                    $auth = array(
                        'username' => $this->io->ask('      Username: ', $defaultUsername),
                        'password' => $this->io->askAndHideAnswer('      Password: '),
                    );
                    $storeAuth = $this->config->get('store-auths');
                }

                if ($auth) {
                    $authUrl = $match[1] . rawurlencode($auth['username']) . ':' . rawurlencode($auth['password']) . '@' . $match[2] . $match[3];

                    $command = call_user_func($commandCallable, $authUrl);
                    if (0 === $this->process->execute($command, $ignoredOutput, $cwd)) {
                        $this->io->setAuthentication($match[2], $auth['username'], $auth['password']);
                        $authHelper = new AuthHelper($this->io, $this->config);
                        $authHelper->storeAuth($match[2], $storeAuth);

                        return;
                    }

                    $credentials = array(rawurlencode($auth['username']), rawurlencode($auth['password']));
                    $errorMsg = $this->process->getErrorOutput();
                }
            }

            if ($initialClone && isset($origCwd)) {
                $this->filesystem->removeDirectory($origCwd);
            }

            if (count($credentials) > 0) {
                $command = $this->maskCredentials($command, $credentials);
                $errorMsg = $this->maskCredentials($errorMsg, $credentials);
            }
            $this->throwException('Failed to execute ' . $command . "\n\n" . $errorMsg, $url);
        }
    }

<<<<<<< HEAD
    public function syncMirror($url, $dir, $shallowClone = false)
=======
    /**
     * @param string $url
     * @param string $dir
     *
     * @return bool
     */
    public function syncMirror($url, $dir)
>>>>>>> ba1814f3
    {
        if (Platform::getEnv('COMPOSER_DISABLE_NETWORK') && Platform::getEnv('COMPOSER_DISABLE_NETWORK') !== 'prime') {
            $this->io->writeError('<warning>Aborting git mirror sync of '.$url.' as network is disabled</warning>');

            return false;
        }

        // update the repo if it is a valid git repository
        if (is_dir($dir) && 0 === $this->process->execute('git rev-parse --git-dir', $output, $dir) && trim($output) === '.') {
            try {
                $commandCallable = function ($url) {
                    $sanitizedUrl = preg_replace('{://([^@]+?):(.+?)@}', '://', $url);

                    return sprintf('git remote set-url origin -- %s && git remote update --prune origin && git remote set-url origin -- %s && git gc --auto', ProcessExecutor::escape($url), ProcessExecutor::escape($sanitizedUrl));
                };
                $this->runCommand($commandCallable, $url, $dir);
            } catch (\Exception $e) {
                $this->io->writeError('<error>Sync mirror failed: ' . $e->getMessage() . '</error>', true, IOInterface::DEBUG);

                return false;
            }

            return true;
        }

        // clean up directory and do a fresh clone into it
        $this->filesystem->removeDirectory($dir);

        if ($shallowClone) {
            $commandCallable = function ($url) use ($dir) {
                return sprintf('git clone --depth=1 --mirror -- %s %s && git remote set-branches origin "*"', ProcessExecutor::escape($url), ProcessExecutor::escape($dir));
            };

            $this->runCommand($commandCallable, $url, $dir, true);

            $commandCallable = function() {
                return sprintf('git fetch --depth=1');
            };

            $this->runCommand($commandCallable, $url, $dir);
        } else {
            $commandCallable = function ($url) use ($dir) {
                return sprintf('git clone --mirror -- %s %s', ProcessExecutor::escape($url), ProcessExecutor::escape($dir));
            };

            $this->runCommand($commandCallable, $url, $dir, true);
        }

        return true;
    }

    /**
     * @param string $url
     * @param string $dir
     * @param string $ref
     *
     * @return bool
     */
    public function fetchRefOrSyncMirror($url, $dir, $ref)
    {
        if ($this->checkRefIsInMirror($dir, $ref)) {
            return true;
        }

        if ($this->syncMirror($url, $dir)) {
            return $this->checkRefIsInMirror($dir, $ref);
        }

        return false;
    }

    /**
     * @return string
     */
    public static function getNoShowSignatureFlag(ProcessExecutor $process)
    {
        $gitVersion = self::getVersion($process);
        if ($gitVersion && version_compare($gitVersion, '2.10.0-rc0', '>=')) {
            return ' --no-show-signature';
        }

        return '';
    }

    /**
     * @param string $dir
     * @param string $ref
     *
     * @return bool
     */
    private function checkRefIsInMirror($dir, $ref)
    {
        if (is_dir($dir) && 0 === $this->process->execute('git rev-parse --git-dir', $output, $dir) && trim($output) === '.') {
            $escapedRef = ProcessExecutor::escape($ref.'^{commit}');
            $exitCode = $this->process->execute(sprintf('git rev-parse --quiet --verify %s', $escapedRef), $ignoredOutput, $dir);
            if ($exitCode === 0) {
                return true;
            }
        }

        return false;
    }

    /**
     * @param string   $url
     * @param string[] $match
     *
     * @return bool
     */
    private function isAuthenticationFailure($url, &$match)
    {
        if (!preg_match('{^(https?://)([^/]+)(.*)$}i', $url, $match)) {
            return false;
        }

        $authFailures = array(
            'fatal: Authentication failed',
            'remote error: Invalid username or password.',
            'error: 401 Unauthorized',
            'fatal: unable to access',
            'fatal: could not read Username',
        );

        $errorOutput = $this->process->getErrorOutput();
        foreach ($authFailures as $authFailure) {
            if (strpos($errorOutput, $authFailure) !== false) {
                return true;
            }
        }

        return false;
    }

    /**
     * @return void
     */
    public static function cleanEnv()
    {
        if (PHP_VERSION_ID < 50400 && ini_get('safe_mode') && false === strpos(ini_get('safe_mode_allowed_env_vars'), 'GIT_ASKPASS')) {
            throw new \RuntimeException('safe_mode is enabled and safe_mode_allowed_env_vars does not contain GIT_ASKPASS, can not set env var. You can disable safe_mode with "-dsafe_mode=0" when running composer');
        }

        // added in git 1.7.1, prevents prompting the user for username/password
        if (Platform::getEnv('GIT_ASKPASS') !== 'echo') {
            Platform::putEnv('GIT_ASKPASS', 'echo');
        }

        // clean up rogue git env vars in case this is running in a git hook
        if (Platform::getEnv('GIT_DIR')) {
            Platform::clearEnv('GIT_DIR');
        }
        if (Platform::getEnv('GIT_WORK_TREE')) {
            Platform::clearEnv('GIT_WORK_TREE');
        }

        // Run processes with predictable LANGUAGE
        if (Platform::getEnv('LANGUAGE') !== 'C') {
            Platform::putEnv('LANGUAGE', 'C');
        }

        // clean up env for OSX, see https://github.com/composer/composer/issues/2146#issuecomment-35478940
        Platform::clearEnv('DYLD_LIBRARY_PATH');
    }

    /**
     * @return non-empty-string
     */
    public static function getGitHubDomainsRegex(Config $config)
    {
        return '(' . implode('|', array_map('preg_quote', $config->get('github-domains'))) . ')';
    }

    /**
     * @return non-empty-string
     */
    public static function getGitLabDomainsRegex(Config $config)
    {
        return '(' . implode('|', array_map('preg_quote', $config->get('gitlab-domains'))) . ')';
    }

    /**
     * @param non-empty-string $message
     * @param string           $url
     *
     * @return never
     */
    private function throwException($message, $url)
    {
        // git might delete a directory when it fails and php will not know
        clearstatcache();

        if (0 !== $this->process->execute('git --version', $ignoredOutput)) {
            throw new \RuntimeException(Url::sanitize('Failed to clone ' . $url . ', git was not found, check that it is installed and in your PATH env.' . "\n\n" . $this->process->getErrorOutput()));
        }

        throw new \RuntimeException(Url::sanitize($message));
    }

    /**
     * Retrieves the current git version.
     *
     * @return string|null The git version number, if present.
     */
    public static function getVersion(ProcessExecutor $process)
    {
        if (false === self::$version) {
            self::$version = null;
            if (0 === $process->execute('git --version', $output) && preg_match('/^git version (\d+(?:\.\d+)+)/m', $output, $matches)) {
                self::$version = $matches[1];
            }
        }

        return self::$version;
    }

    /**
     * @param string   $error
     * @param string[] $credentials
     *
     * @return string
     */
    private function maskCredentials($error, array $credentials)
    {
        $maskedCredentials = array();

        foreach ($credentials as $credential) {
            if (in_array($credential, array('private-token', 'x-token-auth', 'oauth2', 'gitlab-ci-token', 'x-oauth-basic'))) {
                $maskedCredentials[] = $credential;
            } elseif (strlen($credential) > 6) {
                $maskedCredentials[] = substr($credential, 0, 3) . '...' . substr($credential, -3);
            } elseif (strlen($credential) > 3) {
                $maskedCredentials[] = substr($credential, 0, 3) . '...';
            } else {
                $maskedCredentials[] = 'XXX';
            }
        }

        return str_replace($credentials, $maskedCredentials, $error);
    }
}<|MERGE_RESOLUTION|>--- conflicted
+++ resolved
@@ -265,17 +265,15 @@
         }
     }
 
-<<<<<<< HEAD
+
+    /**
+     * @param string     $url
+     * @param string     $dir
+     * @param bool|false $shallowClone
+     *
+     * @return bool
+     */
     public function syncMirror($url, $dir, $shallowClone = false)
-=======
-    /**
-     * @param string $url
-     * @param string $dir
-     *
-     * @return bool
-     */
-    public function syncMirror($url, $dir)
->>>>>>> ba1814f3
     {
         if (Platform::getEnv('COMPOSER_DISABLE_NETWORK') && Platform::getEnv('COMPOSER_DISABLE_NETWORK') !== 'prime') {
             $this->io->writeError('<warning>Aborting git mirror sync of '.$url.' as network is disabled</warning>');
