--- conflicted
+++ resolved
@@ -142,38 +142,20 @@
 
     public static function generateUserAgent()
     {
-        static $ua;
-        if ($ua) {
-            return $ua;
-        }
         if (defined('HHVM_VERSION')) {
             $phpVersion = 'HHVM ' . HHVM_VERSION;
         } else {
             $phpVersion = 'PHP ' . PHP_MAJOR_VERSION . '.' . PHP_MINOR_VERSION . '.' . PHP_RELEASE_VERSION;
         }
 
-<<<<<<< HEAD
-        return $ua = sprintf(
-            'Composer/%s (%s; %s; %s)',
+        return sprintf(
+            'Composer/%s (%s; %s; %s%s)',
             Composer::VERSION === '@package_version@' ? 'source' : Composer::VERSION,
             php_uname('s'),
             php_uname('r'),
-            $phpVersion
+            $phpVersion,
+            getenv('CI') ? '; CI' : ''
         );
-=======
-        if (!isset($options['http']['header']) || false === strpos(strtolower(implode('', $options['http']['header'])), 'user-agent')) {
-            $options['http']['header'][] = sprintf(
-                'User-Agent: Composer/%s (%s; %s; %s%s)',
-                Composer::VERSION === '@package_version@' ? 'source' : Composer::VERSION,
-                php_uname('s'),
-                php_uname('r'),
-                $phpVersion,
-                getenv('CI') ? '; CI' : ''
-            );
-        }
-
-        return stream_context_create($options, $defaultParams);
->>>>>>> 64b9423d
     }
 
     /**
