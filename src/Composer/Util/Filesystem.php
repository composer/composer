<?php

/*
 * This file is part of Composer.
 *
 * (c) Nils Adermann <naderman@naderman.de>
 *     Jordi Boggiano <j.boggiano@seld.be>
 *
 * For the full copyright and license information, please view the LICENSE
 * file that was distributed with this source code.
 */

namespace Composer\Util;

use React\Promise\Promise;
use RecursiveDirectoryIterator;
use RecursiveIteratorIterator;
use Symfony\Component\Filesystem\Exception\IOException;
use Symfony\Component\Finder\Finder;

/**
 * @author Jordi Boggiano <j.boggiano@seld.be>
 * @author Johannes M. Schmitt <schmittjoh@gmail.com>
 */
class Filesystem
{
    /** @var ProcessExecutor */
    private $processExecutor;

    public function __construct(ProcessExecutor $executor = null)
    {
        $this->processExecutor = $executor;
    }

    public function remove($file)
    {
        if (is_dir($file)) {
            return $this->removeDirectory($file);
        }

        if (file_exists($file)) {
            return $this->unlink($file);
        }

        return false;
    }

    /**
     * Checks if a directory is empty
     *
     * @param  string $dir
     * @return bool
     */
    public function isDirEmpty($dir)
    {
        $finder = Finder::create()
            ->ignoreVCS(false)
            ->ignoreDotFiles(false)
            ->depth(0)
            ->in($dir);

        return \count($finder) === 0;
    }

    public function emptyDirectory($dir, $ensureDirectoryExists = true)
    {
        if (is_link($dir) && file_exists($dir)) {
            $this->unlink($dir);
        }

        if ($ensureDirectoryExists) {
            $this->ensureDirectoryExists($dir);
        }

        if (is_dir($dir)) {
            $finder = Finder::create()
                ->ignoreVCS(false)
                ->ignoreDotFiles(false)
                ->depth(0)
                ->in($dir);

            foreach ($finder as $path) {
                $this->remove((string) $path);
            }
        }
    }

    /**
     * Recursively remove a directory
     *
     * Uses the process component if proc_open is enabled on the PHP
     * installation.
     *
     * @param  string            $directory
     * @throws \RuntimeException
     * @return bool
     */
    public function removeDirectory($directory)
    {
        $edgeCaseResult = $this->removeEdgeCases($directory);
        if ($edgeCaseResult !== null) {
            return $edgeCaseResult;
        }

        if (Platform::isWindows()) {
            $cmd = sprintf('rmdir /S /Q %s', ProcessExecutor::escape(realpath($directory)));
        } else {
            $cmd = sprintf('rm -rf %s', ProcessExecutor::escape($directory));
        }

        $result = $this->getProcess()->execute($cmd, $output) === 0;

        // clear stat cache because external processes aren't tracked by the php stat cache
        clearstatcache();

        if ($result && !is_dir($directory)) {
            return true;
        }

        return $this->removeDirectoryPhp($directory);
    }

    /**
     * Recursively remove a directory asynchronously
     *
     * Uses the process component if proc_open is enabled on the PHP
     * installation.
     *
     * @param  string            $directory
     * @throws \RuntimeException
     * @return Promise
     */
    public function removeDirectoryAsync($directory)
    {
        $edgeCaseResult = $this->removeEdgeCases($directory);
        if ($edgeCaseResult !== null) {
            return \React\Promise\resolve($edgeCaseResult);
        }

        if (Platform::isWindows()) {
            $cmd = sprintf('rmdir /S /Q %s', ProcessExecutor::escape(realpath($directory)));
        } else {
            $cmd = sprintf('rm -rf %s', ProcessExecutor::escape($directory));
        }

        $promise = $this->getProcess()->executeAsync($cmd);

        $self = $this;

        return $promise->then(function ($process) use ($directory, $self) {
            // clear stat cache because external processes aren't tracked by the php stat cache
            clearstatcache();

            if ($process->isSuccessful()) {
                if (!is_dir($directory)) {
                    return \React\Promise\resolve(true);
                }
            }

            return \React\Promise\resolve($self->removeDirectoryPhp($directory));
        });
    }

    /**
     * @param string $directory
     *
     * @return bool|null Returns null, when no edge case was hit. Otherwise a bool whether removal was successfull
     */
    private function removeEdgeCases($directory)
    {
        if ($this->isSymlinkedDirectory($directory)) {
            return $this->unlinkSymlinkedDirectory($directory);
        }

        if ($this->isJunction($directory)) {
            return $this->removeJunction($directory);
        }

        if (is_link($directory)) {
            return unlink($directory);
        }

        if (!is_dir($directory) || !file_exists($directory)) {
            return true;
        }

        if (preg_match('{^(?:[a-z]:)?[/\\\\]+$}i', $directory)) {
            throw new \RuntimeException('Aborting an attempted deletion of '.$directory.', this was probably not intended, if it is a real use case please report it.');
        }

        if (!\function_exists('proc_open')) {
            return $this->removeDirectoryPhp($directory);
        }

        return null;
    }

    /**
     * Recursively delete directory using PHP iterators.
     *
     * Uses a CHILD_FIRST RecursiveIteratorIterator to sort files
     * before directories, creating a single non-recursive loop
     * to delete files/directories in the correct order.
     *
     * @param  string $directory
     * @return bool
     */
    public function removeDirectoryPhp($directory)
    {
        try {
            $it = new RecursiveDirectoryIterator($directory, RecursiveDirectoryIterator::SKIP_DOTS);
        } catch (\UnexpectedValueException $e) {
            // re-try once after clearing the stat cache if it failed as it
            // sometimes fails without apparent reason, see https://github.com/composer/composer/issues/4009
            clearstatcache();
            usleep(100000);
            if (!is_dir($directory)) {
                return true;
            }
            $it = new RecursiveDirectoryIterator($directory, RecursiveDirectoryIterator::SKIP_DOTS);
        }
        $ri = new RecursiveIteratorIterator($it, RecursiveIteratorIterator::CHILD_FIRST);

        foreach ($ri as $file) {
            if ($file->isDir()) {
                $this->rmdir($file->getPathname());
            } else {
                $this->unlink($file->getPathname());
            }
        }

        return $this->rmdir($directory);
    }

    public function ensureDirectoryExists($directory)
    {
        if (!is_dir($directory)) {
            if (file_exists($directory)) {
                throw new \RuntimeException(
                    $directory.' exists and is not a directory.'
                );
            }
            if (!@mkdir($directory, 0777, true)) {
                throw new \RuntimeException(
                    $directory.' does not exist and could not be created.'
                );
            }
        }
    }

    /**
     * Attempts to unlink a file and in case of failure retries after 350ms on windows
     *
     * @param  string            $path
     * @throws \RuntimeException
     * @return bool
     */
    public function unlink($path)
    {
        $unlinked = @$this->unlinkImplementation($path);
        if (!$unlinked) {
            // retry after a bit on windows since it tends to be touchy with mass removals
            if (Platform::isWindows()) {
                usleep(350000);
                $unlinked = @$this->unlinkImplementation($path);
            }

            if (!$unlinked) {
<<<<<<< HEAD
                // David fix
                // Skip when can not remove file, instead of throwing error
                echo "Skipping-FileSystem\n";
                return;
=======
                // // David fix
                // // Skip when can not remove file, instead of throwing error
                // echo "Skipping\n";
                // return;
>>>>>>> bb02a010

                $error = error_get_last();
                $message = 'Could not delete '.$path.': ' . @$error['message'];
                if (Platform::isWindows()) {
                    $message .= "\nThis can be due to an antivirus or the Windows Search Indexer locking the file while they are analyzed";
                }

                throw new \RuntimeException($message);
            }
        }

        return true;
    }

    /**
     * Attempts to rmdir a file and in case of failure retries after 350ms on windows
     *
     * @param  string            $path
     * @throws \RuntimeException
     * @return bool
     */
    public function rmdir($path)
    {
        $deleted = @rmdir($path);
        if (!$deleted) {
            // retry after a bit on windows since it tends to be touchy with mass removals
            if (Platform::isWindows()) {
                usleep(350000);
                $deleted = @rmdir($path);
            }

            if (!$deleted) {
                $error = error_get_last();
                $message = 'Could not delete '.$path.': ' . @$error['message'];
                if (Platform::isWindows()) {
                    $message .= "\nThis can be due to an antivirus or the Windows Search Indexer locking the file while they are analyzed";
                }

                throw new \RuntimeException($message);
            }
        }

        return true;
    }

    /**
     * Copy then delete is a non-atomic version of {@link rename}.
     *
     * Some systems can't rename and also don't have proc_open,
     * which requires this solution.
     *
     * @param string $source
     * @param string $target
     */
    public function copyThenRemove($source, $target)
    {
        $this->copy($source, $target);
        if (!is_dir($source)) {
            $this->unlink($source);

            return;
        }

        $this->removeDirectoryPhp($source);
    }

    /**
     * Copies a file or directory from $source to $target.
     *
     * @param  string $source
     * @param  string $target
     * @return bool
     */
    public function copy($source, $target)
    {
        if (!is_dir($source)) {
            return copy($source, $target);
        }

        $it = new RecursiveDirectoryIterator($source, RecursiveDirectoryIterator::SKIP_DOTS);
        $ri = new RecursiveIteratorIterator($it, RecursiveIteratorIterator::SELF_FIRST);
        $this->ensureDirectoryExists($target);

        $result = true;
        /** @var RecursiveDirectoryIterator $ri */
        foreach ($ri as $file) {
            $targetPath = $target . DIRECTORY_SEPARATOR . $ri->getSubPathname();
            if ($file->isDir()) {
                $this->ensureDirectoryExists($targetPath);
            } else {
                $result = $result && copy($file->getPathname(), $targetPath);
            }
        }

        return $result;
    }

    public function rename($source, $target)
    {
        if (true === @rename($source, $target)) {
            return;
        }

        if (!\function_exists('proc_open')) {
            $this->copyThenRemove($source, $target);

            return;
        }

        if (Platform::isWindows()) {
            // Try to copy & delete - this is a workaround for random "Access denied" errors.
            $command = sprintf('xcopy %s %s /E /I /Q /Y', ProcessExecutor::escape($source), ProcessExecutor::escape($target));
            $result = $this->getProcess()->execute($command, $output);

            // clear stat cache because external processes aren't tracked by the php stat cache
            clearstatcache();

            if (0 === $result) {
                $this->remove($source);

                return;
            }
        } else {
            // We do not use PHP's "rename" function here since it does not support
            // the case where $source, and $target are located on different partitions.
            $command = sprintf('mv %s %s', ProcessExecutor::escape($source), ProcessExecutor::escape($target));
            $result = $this->getProcess()->execute($command, $output);

            // clear stat cache because external processes aren't tracked by the php stat cache
            clearstatcache();

            if (0 === $result) {
                return;
            }
        }

        $this->copyThenRemove($source, $target);
    }

    /**
     * Returns the shortest path from $from to $to
     *
     * @param  string                    $from
     * @param  string                    $to
     * @param  bool                      $directories if true, the source/target are considered to be directories
     * @throws \InvalidArgumentException
     * @return string
     */
    public function findShortestPath($from, $to, $directories = false)
    {
        if (!$this->isAbsolutePath($from) || !$this->isAbsolutePath($to)) {
            throw new \InvalidArgumentException(sprintf('$from (%s) and $to (%s) must be absolute paths.', $from, $to));
        }

        $from = lcfirst($this->normalizePath($from));
        $to = lcfirst($this->normalizePath($to));

        if ($directories) {
            $from = rtrim($from, '/') . '/dummy_file';
        }

        if (\dirname($from) === \dirname($to)) {
            return './'.basename($to);
        }

        $commonPath = $to;
        while (strpos($from.'/', $commonPath.'/') !== 0 && '/' !== $commonPath && !preg_match('{^[a-z]:/?$}i', $commonPath)) {
            $commonPath = strtr(\dirname($commonPath), '\\', '/');
        }

        if (0 !== strpos($from, $commonPath) || '/' === $commonPath) {
            return $to;
        }

        $commonPath = rtrim($commonPath, '/') . '/';
        $sourcePathDepth = substr_count(substr($from, \strlen($commonPath)), '/');
        $commonPathCode = str_repeat('../', $sourcePathDepth);

        return ($commonPathCode . substr($to, \strlen($commonPath))) ?: './';
    }

    /**
     * Returns PHP code that, when executed in $from, will return the path to $to
     *
     * @param  string                    $from
     * @param  string                    $to
     * @param  bool                      $directories if true, the source/target are considered to be directories
     * @param  bool                      $staticCode
     * @throws \InvalidArgumentException
     * @return string
     */
    public function findShortestPathCode($from, $to, $directories = false, $staticCode = false)
    {
        if (!$this->isAbsolutePath($from) || !$this->isAbsolutePath($to)) {
            throw new \InvalidArgumentException(sprintf('$from (%s) and $to (%s) must be absolute paths.', $from, $to));
        }

        $from = lcfirst($this->normalizePath($from));
        $to = lcfirst($this->normalizePath($to));

        if ($from === $to) {
            return $directories ? '__DIR__' : '__FILE__';
        }

        $commonPath = $to;
        while (strpos($from.'/', $commonPath.'/') !== 0 && '/' !== $commonPath && !preg_match('{^[a-z]:/?$}i', $commonPath) && '.' !== $commonPath) {
            $commonPath = strtr(\dirname($commonPath), '\\', '/');
        }

        if (0 !== strpos($from, $commonPath) || '/' === $commonPath || '.' === $commonPath) {
            return var_export($to, true);
        }

        $commonPath = rtrim($commonPath, '/') . '/';
        if (strpos($to, $from.'/') === 0) {
            return '__DIR__ . '.var_export(substr($to, \strlen($from)), true);
        }
        $sourcePathDepth = substr_count(substr($from, \strlen($commonPath)), '/') + $directories;
        if ($staticCode) {
            $commonPathCode = "__DIR__ . '".str_repeat('/..', $sourcePathDepth)."'";
        } else {
            $commonPathCode = str_repeat('dirname(', $sourcePathDepth).'__DIR__'.str_repeat(')', $sourcePathDepth);
        }
        $relTarget = substr($to, \strlen($commonPath));

        return $commonPathCode . (\strlen($relTarget) ? '.' . var_export('/' . $relTarget, true) : '');
    }

    /**
     * Checks if the given path is absolute
     *
     * @param  string $path
     * @return bool
     */
    public function isAbsolutePath($path)
    {
        return strpos($path, '/') === 0 || substr($path, 1, 1) === ':' || strpos($path, '\\\\') === 0;
    }

    /**
     * Returns size of a file or directory specified by path. If a directory is
     * given, it's size will be computed recursively.
     *
     * @param  string            $path Path to the file or directory
     * @throws \RuntimeException
     * @return int
     */
    public function size($path)
    {
        if (!file_exists($path)) {
            throw new \RuntimeException("$path does not exist.");
        }
        if (is_dir($path)) {
            return $this->directorySize($path);
        }

        return filesize($path);
    }

    /**
     * Normalize a path. This replaces backslashes with slashes, removes ending
     * slash and collapses redundant separators and up-level references.
     *
     * @param  string $path Path to the file or directory
     * @return string
     */
    public function normalizePath($path)
    {
        $parts = array();
        $path = strtr($path, '\\', '/');
        $prefix = '';
        $absolute = false;

        // extract a prefix being a protocol://, protocol:, protocol://drive: or simply drive:
        if (preg_match('{^( [0-9a-z]{2,}+: (?: // (?: [a-z]: )? )? | [a-z]: )}ix', $path, $match)) {
            $prefix = $match[1];
            $path = substr($path, \strlen($prefix));
        }

        if (strpos($path, '/') === 0) {
            $absolute = true;
            $path = substr($path, 1);
        }

        $up = false;
        foreach (explode('/', $path) as $chunk) {
            if ('..' === $chunk && ($absolute || $up)) {
                array_pop($parts);
                $up = !(empty($parts) || '..' === end($parts));
            } elseif ('.' !== $chunk && '' !== $chunk) {
                $parts[] = $chunk;
                $up = '..' !== $chunk;
            }
        }

        return $prefix.($absolute ? '/' : '').implode('/', $parts);
    }

    /**
     * Remove trailing slashes if present to avoid issues with symlinks
     *
     * And other possible unforeseen disasters, see https://github.com/composer/composer/pull/9422
     *
     * @param  string $path
     * @return bool
     */
    public static function trimTrailingSlash($path)
    {
        if (!preg_match('{^[/\\\\]+$}', $path)) {
            $path = rtrim($path, '/\\');
        }

        return $path;
    }

    /**
     * Return if the given path is local
     *
     * @param  string $path
     * @return bool
     */
    public static function isLocalPath($path)
    {
        return (bool) preg_match('{^(file://(?!//)|/(?!/)|/?[a-z]:[\\\\/]|\.\.[\\\\/]|[a-z0-9_.-]+[\\\\/])}i', $path);
    }

    public static function getPlatformPath($path)
    {
        if (Platform::isWindows()) {
            $path = preg_replace('{^(?:file:///([a-z]):?/)}i', 'file://$1:/', $path);
        }

        return preg_replace('{^file://}i', '', $path);
    }

    protected function directorySize($directory)
    {
        $it = new RecursiveDirectoryIterator($directory, RecursiveDirectoryIterator::SKIP_DOTS);
        $ri = new RecursiveIteratorIterator($it, RecursiveIteratorIterator::CHILD_FIRST);

        $size = 0;
        foreach ($ri as $file) {
            if ($file->isFile()) {
                $size += $file->getSize();
            }
        }

        return $size;
    }

    /**
     * @return ProcessExecutor
     */
    protected function getProcess()
    {
        if (!$this->processExecutor) {
            $this->processExecutor = new ProcessExecutor();
        }

        return $this->processExecutor;
    }

    /**
     * delete symbolic link implementation (commonly known as "unlink()")
     *
     * symbolic links on windows which link to directories need rmdir instead of unlink
     *
     * @param string $path
     *
     * @return bool
     */
    private function unlinkImplementation($path)
    {
        if (Platform::isWindows() && is_dir($path) && is_link($path)) {
            return rmdir($path);
        }

        return unlink($path);
    }

    /**
     * Creates a relative symlink from $link to $target
     *
     * @param  string $target The path of the binary file to be symlinked
     * @param  string $link   The path where the symlink should be created
     * @return bool
     */
    public function relativeSymlink($target, $link)
    {
        if (!function_exists('symlink')) {
            return false;
        }

        $cwd = getcwd();

        $relativePath = $this->findShortestPath($link, $target);
        chdir(\dirname($link));
        $result = @symlink($relativePath, $link);

        chdir($cwd);

        return $result;
    }

    /**
     * return true if that directory is a symlink.
     *
     * @param string $directory
     *
     * @return bool
     */
    public function isSymlinkedDirectory($directory)
    {
        if (!is_dir($directory)) {
            return false;
        }

        $resolved = $this->resolveSymlinkedDirectorySymlink($directory);

        return is_link($resolved);
    }

    /**
     * @param string $directory
     *
     * @return bool
     */
    private function unlinkSymlinkedDirectory($directory)
    {
        $resolved = $this->resolveSymlinkedDirectorySymlink($directory);

        return $this->unlink($resolved);
    }

    /**
     * resolve pathname to symbolic link of a directory
     *
     * @param string $pathname directory path to resolve
     *
     * @return string resolved path to symbolic link or original pathname (unresolved)
     */
    private function resolveSymlinkedDirectorySymlink($pathname)
    {
        if (!is_dir($pathname)) {
            return $pathname;
        }

        $resolved = rtrim($pathname, '/');

        if (!\strlen($resolved)) {
            return $pathname;
        }

        return $resolved;
    }

    /**
     * Creates an NTFS junction.
     *
     * @param string $target
     * @param string $junction
     */
    public function junction($target, $junction)
    {
        if (!Platform::isWindows()) {
            throw new \LogicException(sprintf('Function %s is not available on non-Windows platform', __CLASS__));
        }
        if (!is_dir($target)) {
            throw new IOException(sprintf('Cannot junction to "%s" as it is not a directory.', $target), 0, null, $target);
        }
        $cmd = sprintf(
            'mklink /J %s %s',
            ProcessExecutor::escape(str_replace('/', DIRECTORY_SEPARATOR, $junction)),
            ProcessExecutor::escape(realpath($target))
        );
        if ($this->getProcess()->execute($cmd, $output) !== 0) {
            throw new IOException(sprintf('Failed to create junction to "%s" at "%s".', $target, $junction), 0, null, $target);
        }
        clearstatcache(true, $junction);
    }

    /**
     * Returns whether the target directory is a Windows NTFS Junction.
     *
     * We test if the path is a directory and not an ordinary link, then check
     * that the mode value returned from lstat (which gives the status of the
     * link itself) is not a directory, by replicating the POSIX S_ISDIR test.
     *
     * This logic works because PHP does not set the mode value for a junction,
     * since there is no universal file type flag for it. Unfortunately an
     * uninitialized variable in PHP prior to 7.2.16 and 7.3.3 may cause a
     * random value to be returned. See https://bugs.php.net/bug.php?id=77552
     *
     * If this random value passes the S_ISDIR test, then a junction will not be
     * detected and a recursive delete operation could lead to loss of data in
     * the target directory. Note that Windows rmdir can handle this situation
     * and will only delete the junction (from Windows 7 onwards).
     *
     * @param  string $junction Path to check.
     * @return bool
     */
    public function isJunction($junction)
    {
        if (!Platform::isWindows()) {
            return false;
        }

        // Important to clear all caches first
        clearstatcache(true, $junction);

        if (!is_dir($junction) || is_link($junction)) {
            return false;
        }

        $stat = lstat($junction);

        // S_ISDIR test (S_IFDIR is 0x4000, S_IFMT is 0xF000 bitmask)
        return $stat ? 0x4000 !== ($stat['mode'] & 0xF000) : false;
    }

    /**
     * Removes a Windows NTFS junction.
     *
     * @param  string $junction
     * @return bool
     */
    public function removeJunction($junction)
    {
        if (!Platform::isWindows()) {
            return false;
        }
        $junction = rtrim(str_replace('/', DIRECTORY_SEPARATOR, $junction), DIRECTORY_SEPARATOR);
        if (!$this->isJunction($junction)) {
            throw new IOException(sprintf('%s is not a junction and thus cannot be removed as one', $junction));
        }

        return $this->rmdir($junction);
    }

    public function filePutContentsIfModified($path, $content)
    {
        $currentContent = @file_get_contents($path);
        if (!$currentContent || ($currentContent != $content)) {
            return file_put_contents($path, $content);
        }

        return 0;
    }

    /**
     * Copy file using stream_copy_to_stream to work around https://bugs.php.net/bug.php?id=6463
     *
     * @param string $source
     * @param string $target
     */
    public function safeCopy($source, $target)
    {
        if (!file_exists($target) || !file_exists($source) || !$this->filesAreEqual($source, $target)) {
            $source = fopen($source, 'r');
            $target = fopen($target, 'w+');

            stream_copy_to_stream($source, $target);
            fclose($source);
            fclose($target);
        }
    }

    /**
     * compare 2 files
     * https://stackoverflow.com/questions/3060125/can-i-use-file-get-contents-to-compare-two-files
     */
    private function filesAreEqual($a, $b)
    {
        // Check if filesize is different
        if (filesize($a) !== filesize($b)) {
            return false;
        }

        // Check if content is different
        $ah = fopen($a, 'rb');
        $bh = fopen($b, 'rb');

        $result = true;
        while (!feof($ah)) {
            if (fread($ah, 8192) != fread($bh, 8192)) {
                $result = false;
                break;
            }
        }

        fclose($ah);
        fclose($bh);

        return $result;
    }
}<|MERGE_RESOLUTION|>--- conflicted
+++ resolved
@@ -266,17 +266,10 @@
             }
 
             if (!$unlinked) {
-<<<<<<< HEAD
                 // David fix
                 // Skip when can not remove file, instead of throwing error
                 echo "Skipping-FileSystem\n";
                 return;
-=======
-                // // David fix
-                // // Skip when can not remove file, instead of throwing error
-                // echo "Skipping\n";
-                // return;
->>>>>>> bb02a010
 
                 $error = error_get_last();
                 $message = 'Could not delete '.$path.': ' . @$error['message'];
