--- conflicted
+++ resolved
@@ -79,20 +79,12 @@
      * @param  int         $statusCode HTTP status code that triggered this call
      * @param  string|null $reason     a message/description explaining why this was called
      * @param  string[]    $headers
-<<<<<<< HEAD
+     * @param  int         $retryCount the amount of retries already done on this URL
      * @return array       containing retry (bool) and storeAuth (string|bool) keys, if retry is true the request should be
-=======
-     * @param  int         $retryCount the amount of retries already done on this URL
-     * @return array|null  containing retry (bool) and storeAuth (string|bool) keys, if retry is true the request should be
->>>>>>> aeb204bb
      *                                retried, if storeAuth is true then on a successful retry the authentication should be persisted to auth.json
      * @phpstan-return array{retry: bool, storeAuth: 'prompt'|bool}
      */
-<<<<<<< HEAD
-    public function promptAuthIfNeeded(string $url, string $origin, int $statusCode, ?string $reason = null, array $headers = array()): array
-=======
-    public function promptAuthIfNeeded($url, $origin, $statusCode, $reason = null, $headers = array(), $retryCount = 0)
->>>>>>> aeb204bb
+    public function promptAuthIfNeeded(string $url, string $origin, int $statusCode, ?string $reason = null, array $headers = array(), int $retryCount = 0): array
     {
         $storeAuth = false;
 
