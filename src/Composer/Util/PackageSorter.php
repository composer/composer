--- conflicted
+++ resolved
@@ -75,25 +75,9 @@
             $weightedPackages[] = array('name' => $name, 'weight' => $weight, 'index' => $index);
         }
 
-<<<<<<< HEAD
-        $stable_sort = function (&$array): void {
-            static $transform, $restore;
-
-            $i = 0;
-
-            if (!$transform) {
-                $transform = function (&$v, $k) use (&$i): void {
-                    $v = array($v, ++$i, $k, $v);
-                };
-
-                $restore = function (&$v): void {
-                    $v = $v[3];
-                };
-=======
-        usort($weightedPackages, function ($a, $b) {
+        usort($weightedPackages, function (array $a, array $b): int {
             if ($a['weight'] !== $b['weight']) {
                 return $a['weight'] - $b['weight'];
->>>>>>> 7bee425b
             }
 
             return strnatcasecmp($a['name'], $b['name']);
