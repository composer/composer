<?php

/*
 * This file is part of Composer.
 *
 * (c) Nils Adermann <naderman@naderman.de>
 *     Jordi Boggiano <j.boggiano@seld.be>
 *
 * For the full copyright and license information, please view the LICENSE
 * file that was distributed with this source code.
 */

namespace Composer;

use Composer\Autoload\AutoloadGenerator;
use Composer\DependencyResolver\DefaultPolicy;
use Composer\DependencyResolver\Operation\UpdateOperation;
use Composer\DependencyResolver\Operation\InstallOperation;
use Composer\DependencyResolver\Operation\UninstallOperation;
use Composer\DependencyResolver\Operation\OperationInterface;
use Composer\DependencyResolver\Request;
use Composer\DependencyResolver\Rule;
use Composer\DependencyResolver\Solver;
use Composer\DependencyResolver\SolverProblemsException;
use Composer\Downloader\DownloadManager;
use Composer\EventDispatcher\EventDispatcher;
use Composer\Installer\InstallationManager;
use Composer\Installer\InstallerEvents;
use Composer\Installer\NoopInstaller;
use Composer\IO\IOInterface;
use Composer\Json\JsonFile;
use Composer\Package\AliasPackage;
use Composer\Package\CompletePackage;
use Composer\Package\Link;
use Composer\Package\LinkConstraint\VersionConstraint;
use Composer\Package\Locker;
use Composer\Package\PackageInterface;
use Composer\Package\RootPackageInterface;
use Composer\Repository\CompositeRepository;
use Composer\Repository\InstalledArrayRepository;
use Composer\Repository\InstalledFilesystemRepository;
use Composer\Repository\PlatformRepository;
use Composer\Repository\RepositoryInterface;
use Composer\Repository\RepositoryManager;
use Composer\Repository\RepositorySet;
use Composer\Script\ScriptEvents;

/**
 * @author Jordi Boggiano <j.boggiano@seld.be>
 * @author Beau Simensen <beau@dflydev.com>
 * @author Konstantin Kudryashov <ever.zet@gmail.com>
 * @author Nils Adermann <naderman@naderman.de>
 */
class Installer
{
    /**
     * @var IOInterface
     */
    protected $io;

    /**
     * @var Config
     */
    protected $config;

    /**
     * @var RootPackageInterface
     */
    protected $package;

    /**
     * @var DownloadManager
     */
    protected $downloadManager;

    /**
     * @var RepositoryManager
     */
    protected $repositoryManager;

    /**
     * @var Locker
     */
    protected $locker;

    /**
     * @var InstallationManager
     */
    protected $installationManager;

    /**
     * @var EventDispatcher
     */
    protected $eventDispatcher;

    /**
     * @var AutoloadGenerator
     */
    protected $autoloadGenerator;

    protected $preferSource = false;
    protected $preferDist = false;
    protected $optimizeAutoloader = false;
    protected $devMode = false;
    protected $dryRun = false;
    protected $verbose = false;
    protected $update = false;
    protected $dumpAutoloader = true;
    protected $runScripts = true;
    protected $ignorePlatformReqs = false;
    protected $preferStable = false;
    protected $preferLowest = false;
    /**
     * Array of package names/globs flagged for update
     *
     * @var array|null
     */
    protected $updateWhitelist = null;
    protected $whitelistDependencies = false;

    /**
     * @var array
     */
    protected $suggestedPackages;

    /**
     * @var RepositoryInterface
     */
    protected $additionalInstalledRepository;

    /**
     * Constructor
     *
     * @param IOInterface          $io
     * @param Config               $config
     * @param RootPackageInterface $package
     * @param DownloadManager      $downloadManager
     * @param RepositoryManager    $repositoryManager
     * @param Locker               $locker
     * @param InstallationManager  $installationManager
     * @param EventDispatcher      $eventDispatcher
     * @param AutoloadGenerator    $autoloadGenerator
     */
    public function __construct(IOInterface $io, Config $config, RootPackageInterface $package, DownloadManager $downloadManager, RepositoryManager $repositoryManager, Locker $locker, InstallationManager $installationManager, EventDispatcher $eventDispatcher, AutoloadGenerator $autoloadGenerator)
    {
        $this->io = $io;
        $this->config = $config;
        $this->package = $package;
        $this->downloadManager = $downloadManager;
        $this->repositoryManager = $repositoryManager;
        $this->locker = $locker;
        $this->installationManager = $installationManager;
        $this->eventDispatcher = $eventDispatcher;
        $this->autoloadGenerator = $autoloadGenerator;
    }

    /**
     * Run installation (or update)
     *
     * @return int 0 on success or a positive error code on failure
     *
     * @throws \Exception
     */
    public function run()
    {
        gc_collect_cycles();
        gc_disable();

        if ($this->dryRun) {
            $this->verbose = true;
            $this->runScripts = false;
            $this->installationManager->addInstaller(new NoopInstaller);
            $this->mockLocalRepositories($this->repositoryManager);
        }

        // TODO remove this BC feature at some point
        // purge old require-dev packages to avoid conflicts with the new way of handling dev requirements
        $devRepo = new InstalledFilesystemRepository(new JsonFile($this->config->get('vendor-dir').'/composer/installed_dev.json'));
        if ($devRepo->getPackages()) {
            $this->io->writeError('<warning>BC Notice: Removing old dev packages to migrate to the new require-dev handling.</warning>');
            foreach ($devRepo->getPackages() as $package) {
                if ($this->installationManager->isPackageInstalled($devRepo, $package)) {
                    $this->installationManager->uninstall($devRepo, new UninstallOperation($package));
                }
            }
            unlink($this->config->get('vendor-dir').'/composer/installed_dev.json');
        }
        unset($devRepo, $package);
        // end BC

        if ($this->runScripts) {
            // dispatch pre event
            $eventName = $this->update ? ScriptEvents::PRE_UPDATE_CMD : ScriptEvents::PRE_INSTALL_CMD;
            $this->eventDispatcher->dispatchScript($eventName, $this->devMode);
        }

        $this->downloadManager->setPreferSource($this->preferSource);
        $this->downloadManager->setPreferDist($this->preferDist);

        // clone root package to have one in the installed repo that does not require anything
        // we don't want it to be uninstallable, but its requirements should not conflict
        // with the lock file for example
        $installedRootPackage = clone $this->package;
        $installedRootPackage->setRequires(array());
        $installedRootPackage->setDevRequires(array());

        // create installed repo, this contains all local packages + platform packages (php & extensions)
        $localRepo = $this->repositoryManager->getLocalRepository();
        if (!$this->update && $this->locker->isLocked()) {
            $platformOverrides = $this->locker->getPlatformOverrides();
        } else {
            $platformOverrides = $this->config->get('platform') ?: array();
        }
        $platformRepo = new PlatformRepository(array(), $platformOverrides);
        $repos = array(
            $localRepo,
            new InstalledArrayRepository(array($installedRootPackage)),
            $platformRepo,
        );
        $installedRepo = new CompositeRepository($repos);
        if ($this->additionalInstalledRepository) {
            $installedRepo->addRepository($this->additionalInstalledRepository);
        }

        $aliases = $this->getRootAliases();
        $this->aliasPlatformPackages($platformRepo, $aliases);

        try {
            $this->suggestedPackages = array();
            $res = $this->doInstall($localRepo, $installedRepo, $platformRepo, $aliases, $this->devMode);
            if ($res !== 0) {
                return $res;
            }
        } catch (\Exception $e) {
            $this->installationManager->notifyInstalls();

            throw $e;
        }
        $this->installationManager->notifyInstalls();

        // output suggestions if we're in dev mode
        if ($this->devMode) {
            foreach ($this->suggestedPackages as $suggestion) {
                $target = $suggestion['target'];
                foreach ($installedRepo->getPackages() as $package) {
                    if (in_array($target, $package->getNames())) {
                        continue 2;
                    }
                }

                $this->io->writeError($suggestion['source'].' suggests installing '.$suggestion['target'].' ('.$suggestion['reason'].')');
            }
        }

        # Find abandoned packages and warn user
        foreach ($localRepo->getPackages() as $package) {
            if (!$package instanceof CompletePackage || !$package->isAbandoned()) {
                continue;
            }

            $replacement = (is_string($package->getReplacementPackage()))
                ? 'Use ' . $package->getReplacementPackage() . ' instead'
                : 'No replacement was suggested';

            $this->io->writeError(
                sprintf(
                    "<warning>Package %s is abandoned, you should avoid using it. %s.</warning>",
                    $package->getPrettyName(),
                    $replacement
                )
            );
        }

        if (!$this->dryRun) {
            // write lock
            if ($this->update || !$this->locker->isLocked()) {
                $localRepo->reload();

                // if this is not run in dev mode and the root has dev requires, the lock must
                // contain null to prevent dev installs from a non-dev lock
                $devPackages = ($this->devMode || !$this->package->getDevRequires()) ? array() : null;

                // split dev and non-dev requirements by checking what would be removed if we update without the dev requirements
                if ($this->devMode && $this->package->getDevRequires()) {
                    $policy = $this->createPolicy();
                    $repositorySet = $this->createRepositorySet(true);
                    $repositorySet->addRepository($installedRepo, $aliases);

                    // creating requirements request
                    $request = $this->createRequest($this->package, $platformRepo);
                    $request->updateAll();
                    foreach ($this->package->getRequires() as $link) {
                        $request->install($link->getTarget(), $link->getConstraint());
                    }

                    $this->eventDispatcher->dispatchInstallerEvent(InstallerEvents::PRE_DEPENDENCIES_SOLVING, false, $policy, $repositorySet, $installedRepo, $request);
                    $solver = new Solver($policy, $repositorySet, $installedRepo);
                    $solver->load($request);
                    $ops = $solver->solve($this->ignorePlatformReqs);
                    $this->eventDispatcher->dispatchInstallerEvent(InstallerEvents::POST_DEPENDENCIES_SOLVING, false, $policy, $repositorySet, $installedRepo, $request, $ops);
                    foreach ($ops as $op) {
                        if ($op->getJobType() === 'uninstall') {
                            $devPackages[] = $op->getPackage();
                        }
                    }
                }

                $platformReqs = $this->extractPlatformRequirements($this->package->getRequires());
                $platformDevReqs = $this->devMode ? $this->extractPlatformRequirements($this->package->getDevRequires()) : array();

                $updatedLock = $this->locker->setLockData(
                    array_diff($localRepo->getCanonicalPackages(), (array) $devPackages),
                    $devPackages,
                    $platformReqs,
                    $platformDevReqs,
                    $aliases,
                    $this->package->getMinimumStability(),
                    $this->package->getStabilityFlags(),
                    $this->preferStable || $this->package->getPreferStable(),
                    $this->preferLowest,
                    $this->config->get('platform') ?: array()
                );
                if ($updatedLock) {
                    $this->io->writeError('<info>Writing lock file</info>');
                }
            }

            if ($this->dumpAutoloader) {
                // write autoloader
                if ($this->optimizeAutoloader) {
                    $this->io->writeError('<info>Generating optimized autoload files</info>');
                } else {
                    $this->io->writeError('<info>Generating autoload files</info>');
                }

                $this->autoloadGenerator->setDevMode($this->devMode);
                $this->autoloadGenerator->dump($this->config, $localRepo, $this->package, $this->installationManager, 'composer', $this->optimizeAutoloader);
            }

            if ($this->runScripts) {
                // dispatch post event
                $eventName = $this->update ? ScriptEvents::POST_UPDATE_CMD : ScriptEvents::POST_INSTALL_CMD;
                $this->eventDispatcher->dispatchScript($eventName, $this->devMode);
            }

            $vendorDir = $this->config->get('vendor-dir');
            if (is_dir($vendorDir)) {
                touch($vendorDir);
            }
        }

        return 0;
    }

    protected function doInstall($localRepo, $installedRepo, $platformRepo, $aliases, $withDevReqs)
    {
        // init vars
        $lockedRepository = null;
        $repositories = null;

        // initialize locker to create aliased packages
        $installFromLock = !$this->update && $this->locker->isLocked();

        // initialize locked repo if we are installing from lock or in a partial update
        // and a lock file is present as we need to force install non-whitelisted lock file
        // packages in that case
        if ($installFromLock || (!empty($this->updateWhitelist) && $this->locker->isLocked())) {
            try {
                $lockedRepository = $this->locker->getLockedRepository($withDevReqs);
            } catch (\RuntimeException $e) {
                // if there are dev requires, then we really can not install
                if ($this->package->getDevRequires()) {
                    throw $e;
                }
                // no require-dev in composer.json and the lock file was created with no dev info, so skip them
                $lockedRepository = $this->locker->getLockedRepository();
            }
        }

        $this->whitelistUpdateDependencies(
            $localRepo,
            $withDevReqs,
            $this->package->getRequires(),
            $this->package->getDevRequires()
        );

        $this->io->writeError('<info>Loading composer repositories with package information</info>');

        // creating repository set
        $policy = $this->createPolicy();
        $repositorySet = $this->createRepositorySet($withDevReqs, $installFromLock ? $lockedRepository : null);
        $repositorySet->addRepository($installedRepo, $aliases);
        if (!$installFromLock) {
            $repositories = $this->repositoryManager->getRepositories();
            foreach ($repositories as $repository) {
                $repositorySet->addRepository($repository, $aliases);
            }
        }
        // Add the locked repository after the others in case we are doing a
        // partial update so missing packages can be found there still.
        // For installs from lock it's the only one added so it is first
        if ($lockedRepository) {
            $repositorySet->addRepository($lockedRepository, $aliases);
        }

        // creating requirements request
        $request = $this->createRequest($this->package, $platformRepo);

        if (!$installFromLock) {
            // remove unstable packages from the localRepo if they don't match the current stability settings
            $removedUnstablePackages = array();
            foreach ($localRepo->getPackages() as $package) {
                if (
                    !$repositorySet->isPackageAcceptable($package->getNames(), $package->getStability())
                    && $this->installationManager->isPackageInstalled($localRepo, $package)
                ) {
                    $removedUnstablePackages[$package->getName()] = true;
                    $request->remove($package->getName(), new VersionConstraint('=', $package->getVersion()));
                }
            }
        }

        if ($this->update) {
            $request->updateAll();

            if ($withDevReqs) {
                $links = array_merge($this->package->getRequires(), $this->package->getDevRequires());
            } else {
                $links = $this->package->getRequires();
            }

            foreach ($links as $link) {
                $request->install($link->getTarget(), $link->getConstraint());
            }

            // if the updateWhitelist is enabled, packages not in it are also fixed
            // to the version specified in the lock, or their currently installed version
            if ($this->updateWhitelist) {
                $currentPackages = $this->getCurrentPackages($withDevReqs, $installedRepo);

                // collect packages to fixate from root requirements as well as installed packages
                $candidates = array();
                foreach ($links as $link) {
                    $candidates[$link->getTarget()] = true;
                }
                foreach ($localRepo->getPackages() as $package) {
                    $candidates[$package->getName()] = true;
                }

                // fix them to the version in lock (or currently installed) if they are not updateable
                foreach ($candidates as $candidate => $dummy) {
                    foreach ($currentPackages as $curPackage) {
                        if ($curPackage->getName() === $candidate) {
                            if (!$this->isUpdateable($curPackage) && !isset($removedUnstablePackages[$curPackage->getName()])) {
                                $constraint = new VersionConstraint('=', $curPackage->getVersion());
                                $request->install($curPackage->getName(), $constraint);
                            }
                            break;
                        }
                    }
                }
            }
        } elseif ($installFromLock) {
            if (!$this->locker->isFresh()) {
                $this->io->writeError('<warning>Warning: The lock file is not up to date with the latest changes in composer.json. You may be getting outdated dependencies. Run update to update them.</warning>');
            }

            foreach ($lockedRepository->getPackages() as $package) {
                $version = $package->getVersion();
                if (isset($aliases[$package->getName()][$version])) {
                    $version = $aliases[$package->getName()][$version]['alias_normalized'];
                }
                $constraint = new VersionConstraint('=', $version);
                $constraint->setPrettyString($package->getPrettyVersion());
                $request->install($package->getName(), $constraint);
            }

            foreach ($this->locker->getPlatformRequirements($withDevReqs) as $link) {
                $request->install($link->getTarget(), $link->getConstraint());
            }
        } else {
            if ($withDevReqs) {
                $links = array_merge($this->package->getRequires(), $this->package->getDevRequires());
            } else {
                $links = $this->package->getRequires();
            }

            foreach ($links as $link) {
                $request->install($link->getTarget(), $link->getConstraint());
            }
        }

        // force dev packages to have the latest links if we update or install from a (potentially new) lock
        $this->processDevPackages($localRepo, $repositorySet, $policy, $repositories, $installedRepo, $lockedRepository, $installFromLock, $withDevReqs, 'force-links');

        // solve dependencies
        $this->eventDispatcher->dispatchInstallerEvent(InstallerEvents::PRE_DEPENDENCIES_SOLVING, $this->devMode, $policy, $repositorySet, $installedRepo, $request);
        $solver = new Solver($policy, $repositorySet, $installedRepo);
        $poolSize = $solver->load($request);

        $verb = $this->update ? 'Updating' : 'Installing';
        $this->io->writeError("<info>$verb dependencies".($withDevReqs ? ' (including require-dev)' : '').($installFromLock ? ' from lock file' : '').'</info>');
        if ($this->io->isVerbose()) {
            $this->io->writeError("Analyzing $poolSize packages to resolve dependencies");
        }

        try {
            $operations = $solver->solve($this->ignorePlatformReqs);
            $this->eventDispatcher->dispatchInstallerEvent(InstallerEvents::POST_DEPENDENCIES_SOLVING, $this->devMode, $policy, $repositorySet, $installedRepo, $request, $operations);
        } catch (SolverProblemsException $e) {
            $this->io->writeError('<error>Your requirements could not be resolved to an installable set of packages.</error>');
            $this->io->writeError($e->getMessage());

            return max(1, $e->getCode());
        }

<<<<<<< HEAD
=======
        if ($this->io->isVerbose()) {
            $this->io->writeError("Analyzed ".count($pool)." packages to resolve dependencies");
            $this->io->writeError("Analyzed ".$solver->getRuleSetSize()." rules to resolve dependencies");
        }

>>>>>>> 5d7036e7
        // force dev packages to be updated if we update or install from a (potentially new) lock
        $operations = $this->processDevPackages($localRepo, $repositorySet, $policy, $repositories, $installedRepo, $lockedRepository, $installFromLock, $withDevReqs, 'force-updates', $operations);

        // execute operations
        if (!$operations) {
            $this->io->writeError('Nothing to install or update');
        }

        $operations = $this->movePluginsToFront($operations);
        $operations = $this->moveUninstallsToFront($operations);

        foreach ($operations as $operation) {
            // collect suggestions
            if ('install' === $operation->getJobType()) {
                foreach ($operation->getPackage()->getSuggests() as $target => $reason) {
                    $this->suggestedPackages[] = array(
                        'source' => $operation->getPackage()->getPrettyName(),
                        'target' => $target,
                        'reason' => $reason,
                    );
                }
            }

            // not installing from lock, force dev packages' references if they're in root package refs
            if (!$installFromLock) {
                $package = null;
                if ('update' === $operation->getJobType()) {
                    $package = $operation->getTargetPackage();
                } elseif ('install' === $operation->getJobType()) {
                    $package = $operation->getPackage();
                }
                if ($package && $package->isDev()) {
                    $references = $this->package->getReferences();
                    if (isset($references[$package->getName()])) {
                        $package->setSourceReference($references[$package->getName()]);
                        $package->setDistReference($references[$package->getName()]);
                    }
                }
                if ('update' === $operation->getJobType()
                    && $operation->getTargetPackage()->isDev()
                    && $operation->getTargetPackage()->getVersion() === $operation->getInitialPackage()->getVersion()
                    && $operation->getTargetPackage()->getSourceReference() === $operation->getInitialPackage()->getSourceReference()
                ) {
                    if ($this->io->isDebug()) {
                        $this->io->writeError('  - Skipping update of '. $operation->getTargetPackage()->getPrettyName().' to the same reference-locked version');
                        $this->io->writeError('');
                    }

                    continue;
                }
            }

            $event = 'Composer\Installer\PackageEvents::PRE_PACKAGE_'.strtoupper($operation->getJobType());
            if (defined($event) && $this->runScripts) {
                $this->eventDispatcher->dispatchPackageEvent(constant($event), $this->devMode, $policy, $repositorySet, $installedRepo, $request, $operations, $operation);
            }

            // output non-alias ops in dry run, output alias ops in debug verbosity
            if ($this->dryRun && false === strpos($operation->getJobType(), 'Alias')) {
                $this->io->writeError('  - ' . $operation);
                $this->io->writeError('');
            } elseif ($this->io->isDebug() && false !== strpos($operation->getJobType(), 'Alias')) {
                $this->io->writeError('  - ' . $operation);
                $this->io->writeError('');
            }

            $this->installationManager->execute($localRepo, $operation);

            // output reasons why the operation was ran, only for install/update operations
            if ($this->verbose && $this->io->isVeryVerbose() && in_array($operation->getJobType(), array('install', 'update'))) {
                $reason = $operation->getReason();
                if ($reason instanceof Rule) {
                    switch ($reason->getReason()) {
                        case Rule::RULE_JOB_INSTALL:
                            $this->io->writeError('    REASON: Required by root: '.$reason->getPrettyString($solver->getPool()));
                            $this->io->writeError('');
                            break;
                        case Rule::RULE_PACKAGE_REQUIRES:
                            $this->io->writeError('    REASON: '.$reason->getPrettyString($solver->getPool()));
                            $this->io->writeError('');
                            break;
                    }
                }
            }

            $event = 'Composer\Installer\PackageEvents::POST_PACKAGE_'.strtoupper($operation->getJobType());
            if (defined($event) && $this->runScripts) {
                $this->eventDispatcher->dispatchPackageEvent(constant($event), $this->devMode, $policy, $repositorySet, $installedRepo, $request, $operations, $operation);
            }

            if (!$this->dryRun) {
                $localRepo->write();
            }
        }

        if (!$this->dryRun) {
            // force source/dist urls to be updated for all packages
            $operations = $this->processPackageUrls($repositorySet, $policy, $localRepo, $repositories);
            $localRepo->write();
        }

        return 0;
    }

    /**
     * Workaround: if your packages depend on plugins, we must be sure
     * that those are installed / updated first; else it would lead to packages
     * being installed multiple times in different folders, when running Composer
     * twice.
     *
     * While this does not fix the root-causes of https://github.com/composer/composer/issues/1147,
     * it at least fixes the symptoms and makes usage of composer possible (again)
     * in such scenarios.
     *
     * @param  OperationInterface[] $operations
     * @return OperationInterface[] reordered operation list
     */
    private function movePluginsToFront(array $operations)
    {
        $installerOps = array();
        foreach ($operations as $idx => $op) {
            if ($op instanceof InstallOperation) {
                $package = $op->getPackage();
            } elseif ($op instanceof UpdateOperation) {
                $package = $op->getTargetPackage();
            } else {
                continue;
            }

            if ($package->getType() === 'composer-plugin' || $package->getType() === 'composer-installer') {
                // ignore requirements to platform or composer-plugin-api
                $requires = array_keys($package->getRequires());
                foreach ($requires as $index => $req) {
                    if ($req === 'composer-plugin-api' || preg_match(PlatformRepository::PLATFORM_PACKAGE_REGEX, $req)) {
                        unset($requires[$index]);
                    }
                }
                // if there are no other requirements, move the plugin to the top of the op list
                if (!count($requires)) {
                    $installerOps[] = $op;
                    unset($operations[$idx]);
                }
            }
        }

        return array_merge($installerOps, $operations);
    }

    /**
     * Removals of packages should be executed before installations in
     * case two packages resolve to the same path (due to custom installers)
     *
     * @param  OperationInterface[] $operations
     * @return OperationInterface[] reordered operation list
     */
    private function moveUninstallsToFront(array $operations)
    {
        $uninstOps = array();
        foreach ($operations as $idx => $op) {
            if ($op instanceof UninstallOperation) {
                $uninstOps[] = $op;
                unset($operations[$idx]);
            }
        }

        return array_merge($uninstOps, $operations);
    }

    private function createRepositorySet($withDevReqs, RepositoryInterface $lockedRepository = null)
    {
        if (!$this->update && $this->locker->isLocked()) { // install from lock
            $minimumStability = $this->locker->getMinimumStability();
            $stabilityFlags = $this->locker->getStabilityFlags();

            $requires = array();
            foreach ($lockedRepository->getPackages() as $package) {
                $constraint = new VersionConstraint('=', $package->getVersion());
                $constraint->setPrettyString($package->getPrettyVersion());
                $requires[$package->getName()] = $constraint;
            }
        } else {
            $minimumStability = $this->package->getMinimumStability();
            $stabilityFlags = $this->package->getStabilityFlags();

            $requires = $this->package->getRequires();
            if ($withDevReqs) {
                $requires = array_merge($requires, $this->package->getDevRequires());
            }
        }

        $rootConstraints = array();
        foreach ($requires as $req => $constraint) {
            // skip platform requirements from the root package to avoid filtering out existing platform packages
            if ($this->ignorePlatformReqs && preg_match(PlatformRepository::PLATFORM_PACKAGE_REGEX, $req)) {
                continue;
            }
            if ($constraint instanceof Link) {
                $rootConstraints[$req] = $constraint->getConstraint();
            } else {
                $rootConstraints[$req] = $constraint;
            }
        }

        return new RepositorySet($minimumStability, $stabilityFlags, $rootConstraints);
    }

    private function createPolicy()
    {
        $preferStable = null;
        $preferLowest = null;
        if (!$this->update && $this->locker->isLocked()) {
            $preferStable = $this->locker->getPreferStable();
            $preferLowest = $this->locker->getPreferLowest();
        }
        // old lock file without prefer stable/lowest will return null
        // so in this case we use the composer.json info
        if (null === $preferStable) {
            $preferStable = $this->preferStable || $this->package->getPreferStable();
        }
        if (null === $preferLowest) {
            $preferLowest = $this->preferLowest;
        }

        return new DefaultPolicy($preferStable, $preferLowest);
    }

    private function createRequest(RootPackageInterface $rootPackage, PlatformRepository $platformRepo)
    {
        $request = new Request();

        $constraint = new VersionConstraint('=', $rootPackage->getVersion());
        $constraint->setPrettyString($rootPackage->getPrettyVersion());
        $request->install($rootPackage->getName(), $constraint);

        $fixedPackages = $platformRepo->getPackages();
        if ($this->additionalInstalledRepository) {
            $additionalFixedPackages = $this->additionalInstalledRepository->getPackages();
            $fixedPackages = array_merge($fixedPackages, $additionalFixedPackages);
        }

        // fix the version of all platform packages + additionally installed packages
        // to prevent the solver trying to remove or update those
        $provided = $rootPackage->getProvides();
        foreach ($fixedPackages as $package) {
            $constraint = new VersionConstraint('=', $package->getVersion());
            $constraint->setPrettyString($package->getPrettyVersion());

            // skip platform packages that are provided by the root package
            if ($package->getRepository() !== $platformRepo
                || !isset($provided[$package->getName()])
                || !$provided[$package->getName()]->getConstraint()->matches($constraint)
            ) {
                $request->fix($package->getName(), $constraint);
            }
        }

        return $request;
    }

    private function processDevPackages($localRepo, $repositorySet, $policy, $repositories, $installedRepo, $lockedRepository, $installFromLock, $withDevReqs, $task, array $operations = null)
    {
        if ($task === 'force-updates' && null === $operations) {
            throw new \InvalidArgumentException('Missing operations argument');
        }
        if ($task === 'force-links') {
            $operations = array();
        }

        if (!$installFromLock && $this->updateWhitelist) {
            $currentPackages = $this->getCurrentPackages($withDevReqs, $installedRepo);
        }

        foreach ($localRepo->getCanonicalPackages() as $package) {
            // skip non-dev packages
            if (!$package->isDev()) {
                continue;
            }

            // skip packages that will be updated/uninstalled
            foreach ($operations as $operation) {
                if (('update' === $operation->getJobType() && $operation->getInitialPackage()->equals($package))
                    || ('uninstall' === $operation->getJobType() && $operation->getPackage()->equals($package))
                ) {
                    continue 2;
                }
            }

            // force update to locked version if it does not match the installed version
            if ($installFromLock) {
                foreach ($lockedRepository->findPackages($package->getName()) as $lockedPackage) {
                    if ($lockedPackage->isDev() && $lockedPackage->getVersion() === $package->getVersion()) {
                        if ($task === 'force-links') {
                            $package->setRequires($lockedPackage->getRequires());
                            $package->setConflicts($lockedPackage->getConflicts());
                            $package->setProvides($lockedPackage->getProvides());
                            $package->setReplaces($lockedPackage->getReplaces());
                        } elseif ($task === 'force-updates') {
                            if (($lockedPackage->getSourceReference() && $lockedPackage->getSourceReference() !== $package->getSourceReference())
                                || ($lockedPackage->getDistReference() && $lockedPackage->getDistReference() !== $package->getDistReference())
                            ) {
                                $operations[] = new UpdateOperation($package, $lockedPackage);
                            }
                        }

                        break;
                    }
                }
            } else {
                // force update to latest on update
                if ($this->update) {
                    // skip package if the whitelist is enabled and it is not in it
                    if ($this->updateWhitelist && !$this->isUpdateable($package)) {
                        // check if non-updateable packages are out of date compared to the lock file to ensure we don't corrupt it
                        foreach ($currentPackages as $curPackage) {
                            if ($curPackage->isDev() && $curPackage->getName() === $package->getName() && $curPackage->getVersion() === $package->getVersion()) {
                                if ($task === 'force-links') {
                                    $package->setRequires($curPackage->getRequires());
                                    $package->setConflicts($curPackage->getConflicts());
                                    $package->setProvides($curPackage->getProvides());
                                    $package->setReplaces($curPackage->getReplaces());
                                } elseif ($task === 'force-updates') {
                                    if (($curPackage->getSourceReference() && $curPackage->getSourceReference() !== $package->getSourceReference())
                                        || ($curPackage->getDistReference() && $curPackage->getDistReference() !== $package->getDistReference())
                                    ) {
                                        $operations[] = new UpdateOperation($package, $curPackage);
                                    }
                                }

                                break;
                            }
                        }

                        continue;
                    }

                    /** @todo should not use pool */
                    $pool = $repositorySet->getPool(array($package->getName()));

                    // find similar packages (name/version) in all repositories
                    $matches = $repositorySet->findPackages($package->getName(), new VersionConstraint('=', $package->getVersion()));
                    foreach ($matches as $index => $match) {
                        // skip local packages
                        if (!in_array($match->getRepository(), $repositories, true)) {
                            unset($matches[$index]);
                            continue;
                        }

                        $matches[$index] = $match->getId();
                    }

                    // select preferred package according to policy rules
                    if ($matches && $matches = $policy->selectPreferredPackages($pool, array(), $matches)) {
                        $newPackage = $pool->literalToPackage($matches[0]);

                        if ($task === 'force-links' && $newPackage) {
                            $package->setRequires($newPackage->getRequires());
                            $package->setConflicts($newPackage->getConflicts());
                            $package->setProvides($newPackage->getProvides());
                            $package->setReplaces($newPackage->getReplaces());
                        }

                        if ($task === 'force-updates' && $newPackage && (
                            (($newPackage->getSourceReference() && $newPackage->getSourceReference() !== $package->getSourceReference())
                                || ($newPackage->getDistReference() && $newPackage->getDistReference() !== $package->getDistReference())
                            )
                        )) {
                            $operations[] = new UpdateOperation($package, $newPackage);
                        }
                    }
                }

                if ($task === 'force-updates') {
                    // force installed package to update to referenced version in root package if it does not match the installed version
                    $references = $this->package->getReferences();

                    if (isset($references[$package->getName()]) && $references[$package->getName()] !== $package->getSourceReference()) {
                        // changing the source ref to update to will be handled in the operations loop below
                        $operations[] = new UpdateOperation($package, clone $package);
                    }
                }
            }
        }

        return $operations;
    }

    /**
     * Loads the most "current" list of packages that are installed meaning from lock ideally or from installed repo as fallback
     */
    private function getCurrentPackages($withDevReqs, $installedRepo)
    {
        if ($this->locker->isLocked()) {
            try {
                return $this->locker->getLockedRepository($withDevReqs)->getPackages();
            } catch (\RuntimeException $e) {
                // fetch only non-dev packages from lock if doing a dev update fails due to a previously incomplete lock file
                return $this->locker->getLockedRepository()->getPackages();
            }
        }

        return $installedRepo->getPackages();
    }

    private function getRootAliases()
    {
        if (!$this->update && $this->locker->isLocked()) {
            $aliases = $this->locker->getAliases();
        } else {
            $aliases = $this->package->getAliases();
        }

        $normalizedAliases = array();

        foreach ($aliases as $alias) {
            $normalizedAliases[$alias['package']][$alias['version']] = array(
                'alias' => $alias['alias'],
                'alias_normalized' => $alias['alias_normalized']
            );
        }

        return $normalizedAliases;
    }

    private function processPackageUrls($repositorySet, $policy, $localRepo, $repositories)
    {
        if (!$this->update) {
            return;
        }

        foreach ($localRepo->getCanonicalPackages() as $package) {
            /** @todo should not use pool */
            $pool = $repositorySet->getPool(array($package->getName()));

            // find similar packages (name/version) in all repositories
            $matches = $repositorySet->findPackages($package->getName(), new VersionConstraint('=', $package->getVersion()));
            foreach ($matches as $index => $match) {
                // skip local packages
                if (!in_array($match->getRepository(), $repositories, true)) {
                    unset($matches[$index]);
                    continue;
                }

                $matches[$index] = $match->getId();
            }

            // select preferred package according to policy rules
            if ($matches && $matches = $policy->selectPreferredPackages($pool, array(), $matches)) {
                $newPackage = $pool->literalToPackage($matches[0]);

                // update the dist and source URLs
                $package->setSourceUrl($newPackage->getSourceUrl());
                // only update dist url for github/bitbucket dists as they use a combination of dist url + dist reference to install
                // but for other urls this is ambiguous and could result in bad outcomes
                if (preg_match('{^https?://(?:(?:www\.)?bitbucket\.org|(api\.)?github\.com)/}', $newPackage->getDistUrl())) {
                    $package->setDistUrl($newPackage->getDistUrl());
                }
            }
        }
    }

    private function aliasPlatformPackages(PlatformRepository $platformRepo, $aliases)
    {
        foreach ($aliases as $package => $versions) {
            foreach ($versions as $version => $alias) {
                $packages = $platformRepo->findPackages($package, $version);
                foreach ($packages as $package) {
                    $aliasPackage = new AliasPackage($package, $alias['alias_normalized'], $alias['alias']);
                    $aliasPackage->setRootPackageAlias(true);
                    $platformRepo->addPackage($aliasPackage);
                }
            }
        }
    }

    private function isUpdateable(PackageInterface $package)
    {
        if (!$this->updateWhitelist) {
            throw new \LogicException('isUpdateable should only be called when a whitelist is present');
        }

        foreach ($this->updateWhitelist as $whiteListedPattern => $void) {
            $patternRegexp = $this->packageNameToRegexp($whiteListedPattern);
            if (preg_match($patternRegexp, $package->getName())) {
                return true;
            }
        }

        return false;
    }

    /**
     * Build a regexp from a package name, expanding * globs as required
     *
     * @param  string $whiteListedPattern
     * @return string
     */
    private function packageNameToRegexp($whiteListedPattern)
    {
        $cleanedWhiteListedPattern = str_replace('\\*', '.*', preg_quote($whiteListedPattern));

        return "{^" . $cleanedWhiteListedPattern . "$}i";
    }

    private function extractPlatformRequirements($links)
    {
        $platformReqs = array();
        foreach ($links as $link) {
            if (preg_match(PlatformRepository::PLATFORM_PACKAGE_REGEX, $link->getTarget())) {
                $platformReqs[$link->getTarget()] = $link->getPrettyConstraint();
            }
        }

        return $platformReqs;
    }

    /**
     * Adds all dependencies of the update whitelist to the whitelist, too.
     *
     * Packages which are listed as requirements in the root package will be
     * skipped including their dependencies, unless they are listed in the
     * update whitelist themselves.
     *
     * @param RepositoryInterface $localRepo
     * @param boolean             $devMode
     * @param array               $rootRequires    An array of links to packages in require of the root package
     * @param array               $rootDevRequires An array of links to packages in require-dev of the root package
     */
    private function whitelistUpdateDependencies($localRepo, $devMode, array $rootRequires, array $rootDevRequires)
    {
        if (!$this->updateWhitelist) {
            return;
        }

        $requiredPackageNames = array();
        foreach (array_merge($rootRequires, $rootDevRequires) as $require) {
            $requiredPackageNames[] = $require->getTarget();
        }

        if ($devMode) {
            $rootRequires = array_merge($rootRequires, $rootDevRequires);
        }

        $skipPackages = array();
        foreach ($rootRequires as $require) {
            $skipPackages[$require->getTarget()] = true;
        }

        $repositorySet = new RepositorySet;
        $repositorySet->addRepository($localRepo);
        $pool = $repositorySet->getCompletePool();

        $seen = array();

        $rootRequiredPackageNames = array_keys($rootRequires);

        foreach ($this->updateWhitelist as $packageName => $void) {
            $packageQueue = new \SplQueue;

            $depPackages = $pool->whatProvides($packageName);

            $nameMatchesRequiredPackage = in_array($packageName, $requiredPackageNames, true);

            // check if the name is a glob pattern that did not match directly
            if (!$nameMatchesRequiredPackage) {
                $whitelistPatternRegexp = $this->packageNameToRegexp($packageName);
                foreach ($rootRequiredPackageNames as $rootRequiredPackageName) {
                    if (preg_match($whitelistPatternRegexp, $rootRequiredPackageName)) {
                        $nameMatchesRequiredPackage = true;
                        break;
                    }
                }
            }

            if (count($depPackages) == 0 && !$nameMatchesRequiredPackage && !in_array($packageName, array('nothing', 'lock'))) {
                $this->io->writeError('<warning>Package "' . $packageName . '" listed for update is not installed. Ignoring.</warning>');
            }

            foreach ($depPackages as $depPackage) {
                $packageQueue->enqueue($depPackage);
            }

            while (!$packageQueue->isEmpty()) {
                $package = $packageQueue->dequeue();
                if (isset($seen[$package->getId()])) {
                    continue;
                }

                $seen[$package->getId()] = true;
                $this->updateWhitelist[$package->getName()] = true;

                if (!$this->whitelistDependencies) {
                    continue;
                }

                $requires = $package->getRequires();

                foreach ($requires as $require) {
                    $requirePackages = $pool->whatProvides($require->getTarget());

                    foreach ($requirePackages as $requirePackage) {
                        if (isset($skipPackages[$requirePackage->getName()])) {
                            continue;
                        }
                        $packageQueue->enqueue($requirePackage);
                    }
                }
            }
        }
    }

    /**
     * Replace local repositories with InstalledArrayRepository instances
     *
     * This is to prevent any accidental modification of the existing repos on disk
     *
     * @param RepositoryManager $rm
     */
    private function mockLocalRepositories(RepositoryManager $rm)
    {
        $packages = array();
        foreach ($rm->getLocalRepository()->getPackages() as $package) {
            $packages[(string) $package] = clone $package;
        }
        foreach ($packages as $key => $package) {
            if ($package instanceof AliasPackage) {
                $alias = (string) $package->getAliasOf();
                $packages[$key] = new AliasPackage($packages[$alias], $package->getVersion(), $package->getPrettyVersion());
            }
        }
        $rm->setLocalRepository(
            new InstalledArrayRepository($packages)
        );
    }

    /**
     * Create Installer
     *
     * @param  IOInterface $io
     * @param  Composer    $composer
     * @return Installer
     */
    public static function create(IOInterface $io, Composer $composer)
    {
        return new static(
            $io,
            $composer->getConfig(),
            $composer->getPackage(),
            $composer->getDownloadManager(),
            $composer->getRepositoryManager(),
            $composer->getLocker(),
            $composer->getInstallationManager(),
            $composer->getEventDispatcher(),
            $composer->getAutoloadGenerator()
        );
    }

    public function setAdditionalInstalledRepository(RepositoryInterface $additionalInstalledRepository)
    {
        $this->additionalInstalledRepository = $additionalInstalledRepository;

        return $this;
    }

    /**
     * Whether to run in drymode or not
     *
     * @param  boolean   $dryRun
     * @return Installer
     */
    public function setDryRun($dryRun = true)
    {
        $this->dryRun = (boolean) $dryRun;

        return $this;
    }

    /**
     * Checks, if this is a dry run (simulation mode).
     *
     * @return bool
     */
    public function isDryRun()
    {
        return $this->dryRun;
    }

    /**
     * prefer source installation
     *
     * @param  boolean   $preferSource
     * @return Installer
     */
    public function setPreferSource($preferSource = true)
    {
        $this->preferSource = (boolean) $preferSource;

        return $this;
    }

    /**
     * prefer dist installation
     *
     * @param  boolean   $preferDist
     * @return Installer
     */
    public function setPreferDist($preferDist = true)
    {
        $this->preferDist = (boolean) $preferDist;

        return $this;
    }

    /**
     * Whether or not generated autoloader are optimized
     *
     * @param  bool      $optimizeAutoloader
     * @return Installer
     */
    public function setOptimizeAutoloader($optimizeAutoloader = false)
    {
        $this->optimizeAutoloader = (boolean) $optimizeAutoloader;

        return $this;
    }

    /**
     * update packages
     *
     * @param  boolean   $update
     * @return Installer
     */
    public function setUpdate($update = true)
    {
        $this->update = (boolean) $update;

        return $this;
    }

    /**
     * enables dev packages
     *
     * @param  boolean   $devMode
     * @return Installer
     */
    public function setDevMode($devMode = true)
    {
        $this->devMode = (boolean) $devMode;

        return $this;
    }

    /**
     * set whether to run autoloader or not
     *
     * @param boolean $dumpAutoloader
     * @return Installer
     */
    public function setDumpAutoloader($dumpAutoloader = true)
    {
        $this->dumpAutoloader = (boolean) $dumpAutoloader;

        return $this;
    }

    /**
     * set whether to run scripts or not
     *
     * @param  boolean   $runScripts
     * @return Installer
     */
    public function setRunScripts($runScripts = true)
    {
        $this->runScripts = (boolean) $runScripts;

        return $this;
    }

    /**
     * set the config instance
     *
     * @param  Config    $config
     * @return Installer
     */
    public function setConfig(Config $config)
    {
        $this->config = $config;

        return $this;
    }

    /**
     * run in verbose mode
     *
     * @param  boolean   $verbose
     * @return Installer
     */
    public function setVerbose($verbose = true)
    {
        $this->verbose = (boolean) $verbose;

        return $this;
    }

    /**
     * Checks, if running in verbose mode.
     *
     * @return bool
     */
    public function isVerbose()
    {
        return $this->verbose;
    }

    /**
     * set ignore Platform Package requirements
     *
     * @param  boolean   $ignorePlatformReqs
     * @return Installer
     */
    public function setIgnorePlatformRequirements($ignorePlatformReqs = false)
    {
        $this->ignorePlatformReqs = (boolean) $ignorePlatformReqs;

        return $this;
    }

    /**
     * restrict the update operation to a few packages, all other packages
     * that are already installed will be kept at their current version
     *
     * @param  array     $packages
     * @return Installer
     */
    public function setUpdateWhitelist(array $packages)
    {
        $this->updateWhitelist = array_flip(array_map('strtolower', $packages));

        return $this;
    }

    /**
     * Should dependencies of whitelisted packages be updated recursively?
     *
     * @param  boolean   $updateDependencies
     * @return Installer
     */
    public function setWhitelistDependencies($updateDependencies = true)
    {
        $this->whitelistDependencies = (boolean) $updateDependencies;

        return $this;
    }

    /**
     * Should packages be preferred in a stable version when updating?
     *
     * @param  boolean   $preferStable
     * @return Installer
     */
    public function setPreferStable($preferStable = true)
    {
        $this->preferStable = (boolean) $preferStable;

        return $this;
    }

    /**
     * Should packages be preferred in a lowest version when updating?
     *
     * @param  boolean   $preferLowest
     * @return Installer
     */
    public function setPreferLowest($preferLowest = true)
    {
        $this->preferLowest = (boolean) $preferLowest;

        return $this;
    }

    /**
     * Disables plugins.
     *
     * Call this if you want to ensure that third-party code never gets
     * executed. The default is to automatically install, and execute
     * custom third-party installers.
     *
     * @return Installer
     */
    public function disablePlugins()
    {
        $this->installationManager->disablePlugins();

        return $this;
    }
}<|MERGE_RESOLUTION|>--- conflicted
+++ resolved
@@ -514,14 +514,10 @@
             return max(1, $e->getCode());
         }
 
-<<<<<<< HEAD
-=======
         if ($this->io->isVerbose()) {
             $this->io->writeError("Analyzed ".count($pool)." packages to resolve dependencies");
-            $this->io->writeError("Analyzed ".$solver->getRuleSetSize()." rules to resolve dependencies");
-        }
-
->>>>>>> 5d7036e7
+        }
+
         // force dev packages to be updated if we update or install from a (potentially new) lock
         $operations = $this->processDevPackages($localRepo, $repositorySet, $policy, $repositories, $installedRepo, $lockedRepository, $installFromLock, $withDevReqs, 'force-updates', $operations);
 
