--- conflicted
+++ resolved
@@ -20,7 +20,6 @@
 use Composer\DependencyResolver\Operation\UpdateOperation;
 use Composer\DependencyResolver\Operation\InstallOperation;
 use Composer\DependencyResolver\Operation\UninstallOperation;
-use Composer\DependencyResolver\Pool;
 use Composer\DependencyResolver\Request;
 use Composer\DependencyResolver\Solver;
 use Composer\DependencyResolver\SolverProblemsException;
@@ -40,7 +39,6 @@
 use Composer\Package\Loader\ArrayLoader;
 use Composer\Package\Dumper\ArrayDumper;
 use Composer\Package\Version\VersionParser;
-use Composer\Package\Package;
 use Composer\Repository\ArrayRepository;
 use Composer\Repository\RepositorySet;
 use Composer\Semver\Constraint\Constraint;
@@ -867,7 +865,6 @@
     }
 
     /**
-<<<<<<< HEAD
      * @return Repository\PackageLinks
      */
     private function createPackageLinks()
@@ -884,10 +881,7 @@
     }
 
     /**
-     * @param bool $forUpdate
-=======
      * @param  bool  $forUpdate
->>>>>>> 0da9e216
      * @return array
      */
     private function getRootAliases($forUpdate)
