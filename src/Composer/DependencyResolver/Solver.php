--- conflicted
+++ resolved
@@ -32,23 +32,17 @@
     protected $ruleSetGenerator;
     protected $updateAll;
 
-    protected $addedMap = [];
-    protected $updateMap = [];
+    protected $addedMap = array();
+    protected $updateMap = array();
     protected $watchGraph;
     protected $decisions;
     protected $installedMap;
 
     protected $propagateIndex;
-<<<<<<< HEAD
-    protected $branches = [];
-    protected $problems = [];
-    protected $learnedPool = [];
-=======
     protected $branches = array();
     protected $problems = array();
     protected $learnedPool = array();
     protected $learnedWhy = array();
->>>>>>> 8cfd48c4
 
     protected $progress;
 
@@ -147,7 +141,7 @@
 
     protected function setupInstalledMap()
     {
-        $this->installedMap = [];
+        $this->installedMap = array();
         foreach ($this->installed->getPackages() as $package) {
             $this->installedMap[$package->id] = $package;
         }
@@ -190,6 +184,7 @@
     public function solve(Request $request, $ignorePlatformReqs = false)
     {
         $this->jobs = $request->getJobs();
+
         $this->setupInstalledMap();
         $this->rules = $this->ruleSetGenerator->getRulesFor($this->jobs, $this->installedMap, $ignorePlatformReqs);
         $this->checkForRootRequireProblems($ignorePlatformReqs);
@@ -367,7 +362,7 @@
 
         // if there are multiple candidates, then branch
         if (count($literals)) {
-            $this->branches[] = [$literals, $level];
+            $this->branches[] = array($literals, $level);
         }
 
         return $this->setPropagateLearn($level, $selectedLiteral, $disableRules, $rule);
@@ -379,12 +374,12 @@
         $ruleLevel = 1;
         $num = 0;
         $l1num = 0;
-        $seen = [];
-        $learnedLiterals = [null];
+        $seen = array();
+        $learnedLiterals = array(null);
 
         $decisionId = count($this->decisions);
 
-        $this->learnedPool[] = [];
+        $this->learnedPool[] = array();
 
         while (true) {
             $this->learnedPool[count($this->learnedPool) - 1][] = $rule;
@@ -476,7 +471,7 @@
 
         $newRule = new Rule($learnedLiterals, Rule::RULE_LEARNED, $why);
 
-        return [$learnedLiterals[0], $ruleLevel, $newRule, $why];
+        return array($learnedLiterals[0], $ruleLevel, $newRule, $why);
     }
 
     private function analyzeUnsolvableRule($problem, $conflictRule)
@@ -583,7 +578,7 @@
         $this->decisions->reset();
 
         $this->propagateIndex = 0;
-        $this->branches = [];
+        $this->branches = array();
 
         $this->enableDisableLearnedRules();
         $this->makeAssertionRuleDecisions();
@@ -632,15 +627,13 @@
         //    * with step 1
         //    */
 
-        $decisionQueue = [];
-        $decisionSupplementQueue = [];
-        $disableRules = [];
+        $decisionQueue = array();
+        $decisionSupplementQueue = array();
+        $disableRules = array();
 
         $level = 1;
         $systemLevel = $level + 1;
         $installedPos = 0;
-
-        $i = 0;
 
         while (true) {
             if (1 === $level) {
@@ -657,10 +650,9 @@
             // handle job rules
             if ($level < $systemLevel) {
                 $iterator = $this->rules->getIteratorFor(RuleSet::TYPE_JOB);
-
                 foreach ($iterator as $rule) {
                     if ($rule->isEnabled()) {
-                        $decisionQueue = [];
+                        $decisionQueue = array();
                         $noneSatisfied = true;
 
                         foreach ($rule->literals as $literal) {
@@ -677,7 +669,7 @@
                             // prune all update packages until installed version
                             // except for requested updates
                             if (count($this->installed) != count($this->updateMap)) {
-                                $prunedQueue = [];
+                                $prunedQueue = array();
                                 foreach ($decisionQueue as $literal) {
                                     if (isset($this->installedMap[abs($literal)])) {
                                         $prunedQueue[] = $literal;
@@ -739,7 +731,7 @@
                     continue;
                 }
 
-                $decisionQueue = [];
+                $decisionQueue = array();
 
                 // make sure that
                 // * all negative literals are installed
