<?php

/*
 * This file is part of Composer.
 *
 * (c) Nils Adermann <naderman@naderman.de>
 *     Jordi Boggiano <j.boggiano@seld.be>
 *
 * For the full copyright and license information, please view the LICENSE
 * file that was distributed with this source code.
 */

namespace Composer\DependencyResolver\Operation;

use Composer\Package\PackageInterface;
use Composer\Package\Version\VersionParser;

/**
 * Solver update operation.
 *
 * @author Konstantin Kudryashov <ever.zet@gmail.com>
 */
class UpdateOperation extends SolverOperation
{
    protected $initialPackage;
    protected $targetPackage;

    /**
     * Initializes update operation.
     *
     * @param PackageInterface $initial initial package
     * @param PackageInterface $target  target package (updated)
     * @param string           $reason  update reason
     */
    public function __construct(PackageInterface $initial, PackageInterface $target, $reason = null)
    {
        parent::__construct($reason);

        $this->initialPackage = $initial;
        $this->targetPackage = $target;
    }

    /**
     * Returns initial package.
     *
     * @return PackageInterface
     */
    public function getInitialPackage()
    {
        return $this->initialPackage;
    }

    /**
     * Returns target package.
     *
     * @return PackageInterface
     */
    public function getTargetPackage()
    {
        return $this->targetPackage;
    }

    /**
     * Returns operation type.
     *
     * @return string
     */
    public function getOperationType()
    {
        return 'update';
    }

    /**
     * {@inheritDoc}
     */
    public function show($lock)
    {
        $fromVersion = $this->initialPackage->getFullPrettyVersion();
        $toVersion = $this->targetPackage->getFullPrettyVersion();

        if ($fromVersion === $toVersion && $this->initialPackage->getSourceReference() !== $this->targetPackage->getSourceReference()) {
            $fromVersion = $this->initialPackage->getFullPrettyVersion(true, PackageInterface::DISPLAY_SOURCE_REF);
            $toVersion = $this->targetPackage->getFullPrettyVersion(true, PackageInterface::DISPLAY_SOURCE_REF);
        } elseif ($fromVersion === $toVersion && $this->initialPackage->getDistReference() !== $this->targetPackage->getDistReference()) {
            $fromVersion = $this->initialPackage->getFullPrettyVersion(true, PackageInterface::DISPLAY_DIST_REF);
            $toVersion = $this->targetPackage->getFullPrettyVersion(true, PackageInterface::DISPLAY_DIST_REF);
        }

        return 'Updating '.$this->initialPackage->getPrettyName().' ('.$fromVersion.' => '.$toVersion.')';
    }

    /**
     * {@inheritDoc}
     */
    public function __toString()
    {
<<<<<<< HEAD
        return $this->show(false);
=======
        $actionName = VersionParser::isUpgrade($this->initialPackage->getVersion(), $this->targetPackage->getVersion()) ? 'Updating' : 'Downgrading';

        return $actionName.' '.$this->initialPackage->getPrettyName().' ('.$this->formatVersion($this->initialPackage).') to '.
            $this->targetPackage->getPrettyName(). ' ('.$this->formatVersion($this->targetPackage).')';
>>>>>>> 31068b7b
    }
}<|MERGE_RESOLUTION|>--- conflicted
+++ resolved
@@ -86,7 +86,9 @@
             $toVersion = $this->targetPackage->getFullPrettyVersion(true, PackageInterface::DISPLAY_DIST_REF);
         }
 
-        return 'Updating '.$this->initialPackage->getPrettyName().' ('.$fromVersion.' => '.$toVersion.')';
+        $actionName = VersionParser::isUpgrade($this->initialPackage->getVersion(), $this->targetPackage->getVersion()) ? 'Updating' : 'Downgrading';
+
+        return $actionName.' '.$this->initialPackage->getPrettyName().' ('.$fromVersion.' => '.$toVersion.')';
     }
 
     /**
@@ -94,13 +96,6 @@
      */
     public function __toString()
     {
-<<<<<<< HEAD
         return $this->show(false);
-=======
-        $actionName = VersionParser::isUpgrade($this->initialPackage->getVersion(), $this->targetPackage->getVersion()) ? 'Updating' : 'Downgrading';
-
-        return $actionName.' '.$this->initialPackage->getPrettyName().' ('.$this->formatVersion($this->initialPackage).') to '.
-            $this->targetPackage->getPrettyName(). ' ('.$this->formatVersion($this->targetPackage).')';
->>>>>>> 31068b7b
     }
 }