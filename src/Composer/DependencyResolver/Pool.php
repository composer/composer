<?php

/*
 * This file is part of Composer.
 *
 * (c) Nils Adermann <naderman@naderman.de>
 *     Jordi Boggiano <j.boggiano@seld.be>
 *
 * For the full copyright and license information, please view the LICENSE
 * file that was distributed with this source code.
 */

namespace Composer\DependencyResolver;

use Composer\Package\BasePackage;
use Composer\Package\AliasPackage;
use Composer\Package\Version\VersionParser;
use Composer\Package\LinkConstraint\LinkConstraintInterface;
use Composer\Package\LinkConstraint\VersionConstraint;
use Composer\Package\LinkConstraint\EmptyConstraint;
use Composer\Repository\RepositoryInterface;
use Composer\Repository\CompositeRepository;
use Composer\Repository\ComposerRepository;
use Composer\Repository\InstalledRepositoryInterface;
use Composer\Repository\PlatformRepository;
use Composer\Package\PackageInterface;

/**
 * A package pool contains repositories that provide packages.
 *
 * @author Nils Adermann <naderman@naderman.de>
 * @author Jordi Boggiano <j.boggiano@seld.be>
 */
class Pool implements \Countable
{
    const MATCH_NAME = -1;
    const MATCH_NONE = 0;
    const MATCH = 1;
    const MATCH_PROVIDE = 2;
    const MATCH_REPLACE = 3;
    const MATCH_FILTERED = 4;

    protected $packages = array();
    protected $packageByName = array();
    protected $packageByExactName = array();
    protected $packageToPriority = array();
    protected $filterRequires;

    public function __construct(array $packages, array $packageToPriority, array $filterRequires = array())
    {
        $this->packages = $packages;
        $this->packageToPriority = $packageToPriority;

        foreach ($this->packages as $id => $package) {
            $package->setId($id + 1);
            $this->packageByExactName[$package->getName()][$id + 1] = $package;
            foreach ($package->getNames() as $name) {
                $this->packageByName[$name][$id + 1] = $package;
            }
        }

        $this->filterRequires = $filterRequires;
    }

    /**
    * Retrieves the package object for a given package id.
    *
    * @param int $id
    * @return PackageInterface
    */
    public function packageById($id)
    {
        return $this->packages[$id - 1];
    }

    /**
<<<<<<< HEAD
     * Retrieves the package's priority in this pool.
     *
     * @param int $id
     * @return int Priority
     */
    public function getPriority($id)
    {
        return $this->packageToPriority[$id - 1];
=======
     * Returns how many packages have been loaded into the pool
     */
    public function count()
    {
        return count($this->packages);
>>>>>>> dbdd4978
    }

    /**
     * Searches all packages providing the given package name and match the constraint
     *
     * @param  string                  $name          The package name to be searched for
     * @param  LinkConstraintInterface $constraint    A constraint that all returned
     *                                                packages must match or null to return all
     * @param  bool                    $mustMatchName Whether the name of returned packages
     *                                                must match the given name
     * @return PackageInterface[]      A set of packages
     */
    public function whatProvides($name, LinkConstraintInterface $constraint = null, $mustMatchName = false)
    {
        $key = ((int) $mustMatchName).$constraint;
        if (isset($this->providerCache[$name][$key])) {
            return $this->providerCache[$name][$key];
        }

        return $this->providerCache[$name][$key] = $this->computeWhatProvides($name, $constraint, $mustMatchName);
    }

    /**
     * @see whatProvides
     */
    private function computeWhatProvides($name, $constraint, $mustMatchName = false)
    {
        $candidates = array();

        if ($mustMatchName) {
            if (isset($this->packageByExactName[$name])) {
                $candidates = $this->packageByExactName[$name];
            }
        } elseif (isset($this->packageByName[$name])) {
            $candidates = $this->packageByName[$name];
        }

        $matches = $provideMatches = array();
        $nameMatch = false;

        foreach ($candidates as $candidate) {
            switch ($this->match($candidate, $name, $constraint)) {
                case self::MATCH_NONE:
                    break;

                case self::MATCH_NAME:
                    $nameMatch = true;
                    break;

                case self::MATCH:
                    $nameMatch = true;
                    $matches[] = $candidate;
                    break;

                case self::MATCH_PROVIDE:
                    $provideMatches[] = $candidate;
                    break;

                case self::MATCH_REPLACE:
                    $matches[] = $candidate;
                    break;

                case self::MATCH_FILTERED:
                    break;

                default:
                    throw new \UnexpectedValueException('Unexpected match type');
            }
        }

        // if a package with the required name exists, we ignore providers
        if ($nameMatch) {
            return $matches;
        }

        return array_merge($matches, $provideMatches);
    }

    public function literalToPackage($literal)
    {
        $packageId = abs($literal);

        return $this->packageById($packageId);
    }

    public function literalToString($literal)
    {
        return ($literal > 0 ? '+' : '-') . $this->literalToPackage($literal);
    }

    public function literalToPrettyString($literal, $installedMap)
    {
        $package = $this->literalToPackage($literal);

        if (isset($installedMap[$package->id])) {
            $prefix = ($literal > 0 ? 'keep' : 'remove');
        } else {
            $prefix = ($literal > 0 ? 'install' : 'don\'t install');
        }

        return $prefix.' '.$package->getPrettyString();
    }

    public function count()
    {
        return count($this->packages);
    }

    /**
     * Checks if the package matches the given constraint directly or through
     * provided or replaced packages
     *
     * @param  array|PackageInterface  $candidate
     * @param  string                  $name       Name of the package to be matched
     * @param  LinkConstraintInterface $constraint The constraint to verify
     * @return int                     One of the MATCH* constants of this class or 0 if there is no match
     */
    private function match($candidate, $name, LinkConstraintInterface $constraint = null)
    {
        $candidateName = $candidate->getName();
        $candidateVersion = $candidate->getVersion();
        $isDev = $candidate->getStability() === 'dev';
        $isAlias = $candidate instanceof AliasPackage;

        if (!$isDev && !$isAlias && isset($this->filterRequires[$name])) {
            $requireFilter = $this->filterRequires[$name];
        } else {
            $requireFilter = new EmptyConstraint;
        }

        if ($candidateName === $name) {
            $pkgConstraint = new VersionConstraint('==', $candidateVersion);

            if ($constraint === null || $constraint->matches($pkgConstraint)) {
                return $requireFilter->matches($pkgConstraint) ? self::MATCH : self::MATCH_FILTERED;
            }

            return self::MATCH_NAME;
        }

        $provides = $candidate->getProvides();
        $replaces = $candidate->getReplaces();

        // aliases create multiple replaces/provides for one target so they can not use the shortcut below
        if (isset($replaces[0]) || isset($provides[0])) {
            foreach ($provides as $link) {
                if ($link->getTarget() === $name && ($constraint === null || $constraint->matches($link->getConstraint()))) {
                    return $requireFilter->matches($link->getConstraint()) ? self::MATCH_PROVIDE : self::MATCH_FILTERED;
                }
            }

            foreach ($replaces as $link) {
                if ($link->getTarget() === $name && ($constraint === null || $constraint->matches($link->getConstraint()))) {
                    return $requireFilter->matches($link->getConstraint()) ? self::MATCH_REPLACE : self::MATCH_FILTERED;
                }
            }

            return self::MATCH_NONE;
        }

        if (isset($provides[$name]) && ($constraint === null || $constraint->matches($provides[$name]->getConstraint()))) {
            return $requireFilter->matches($provides[$name]->getConstraint()) ? self::MATCH_PROVIDE : self::MATCH_FILTERED;
        }

        if (isset($replaces[$name]) && ($constraint === null || $constraint->matches($replaces[$name]->getConstraint()))) {
            return $requireFilter->matches($replaces[$name]->getConstraint()) ? self::MATCH_REPLACE : self::MATCH_FILTERED;
        }

        return self::MATCH_NONE;
    }
}<|MERGE_RESOLUTION|>--- conflicted
+++ resolved
@@ -74,7 +74,6 @@
     }
 
     /**
-<<<<<<< HEAD
      * Retrieves the package's priority in this pool.
      *
      * @param int $id
@@ -83,13 +82,14 @@
     public function getPriority($id)
     {
         return $this->packageToPriority[$id - 1];
-=======
+    }
+
+    /**
      * Returns how many packages have been loaded into the pool
      */
     public function count()
     {
         return count($this->packages);
->>>>>>> dbdd4978
     }
 
     /**
@@ -193,11 +193,6 @@
         return $prefix.' '.$package->getPrettyString();
     }
 
-    public function count()
-    {
-        return count($this->packages);
-    }
-
     /**
      * Checks if the package matches the given constraint directly or through
      * provided or replaced packages
