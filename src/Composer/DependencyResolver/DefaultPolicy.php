--- conflicted
+++ resolved
@@ -47,22 +47,11 @@
     public function selectPreferredPackages(Pool $pool, array $literals, $requiredPackage = null)
     {
         $packages = $this->groupLiteralsByName($pool, $literals);
-
-<<<<<<< HEAD
-    public function selectPreferredPackages(Pool $pool, array $installedMap, array $literals, $requiredPackage = null)
-    {
-        $packages = $this->groupLiteralsByNamePreferInstalled($pool, $installedMap, $literals);
         $policy = $this;
 
-        foreach ($packages as &$literals) {
-            usort($literals, function ($a, $b) use ($policy, $pool, $installedMap, $requiredPackage) {
-                return $policy->compareByPriorityPreferInstalled($pool, $installedMap, $pool->literalToPackage($a), $pool->literalToPackage($b), $requiredPackage, true);
-=======
         foreach ($packages as &$nameLiterals) {
-            $policy = $this;
             usort($nameLiterals, function ($a, $b) use ($policy, $pool, $requiredPackage) {
                 return $policy->compareByPriority($pool, $pool->literalToPackage($a), $pool->literalToPackage($b), $requiredPackage, true);
->>>>>>> cb68fc31
             });
         }
 
