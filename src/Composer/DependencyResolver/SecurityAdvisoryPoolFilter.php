--- conflicted
+++ resolved
@@ -50,13 +50,6 @@
             return $pool;
         }
 
-<<<<<<< HEAD
-            $packagesForAdvisories = [];
-            foreach ($pool->getPackages() as $package) {
-                if (!$package instanceof RootPackageInterface && !PlatformRepository::isPlatformPackage($package->getName()) && !$request->isLockedPackage($package)) {
-                    $packagesForAdvisories[] = $package;
-                }
-=======
         $repoSet = new RepositorySet();
         foreach ($repositories as $repo) {
             $repoSet->addRepository($repo);
@@ -64,9 +57,8 @@
 
         $packagesForAdvisories = [];
         foreach ($pool->getPackages() as $package) {
-            if (!$package instanceof RootPackageInterface && !PlatformRepository::isPlatformPackage($package->getName())) {
+            if (!$package instanceof RootPackageInterface && !PlatformRepository::isPlatformPackage($package->getName()) && !$request->isLockedPackage($package)) {
                 $packagesForAdvisories[] = $package;
->>>>>>> f85f82d2
             }
         }
 
