<?php

/*
 * This file is part of Composer.
 *
 * (c) Nils Adermann <naderman@naderman.de>
 *     Jordi Boggiano <j.boggiano@seld.be>
 *
 * For the full copyright and license information, please view the LICENSE
 * file that was distributed with this source code.
 */

namespace Composer\Installer;

use Composer\Composer;
use Composer\IO\IOInterface;
use Composer\Repository\InstalledRepositoryInterface;
use Composer\Package\PackageInterface;
use Composer\Util\Filesystem;
use Composer\Util\ProcessExecutor;

/**
 * Package installation manager.
 *
 * @author Jordi Boggiano <j.boggiano@seld.be>
 * @author Konstantin Kudryashov <ever.zet@gmail.com>
 */
class LibraryInstaller implements InstallerInterface
{
    protected $composer;
    protected $vendorDir;
    protected $binDir;
    protected $downloadManager;
    protected $io;
    protected $type;
    protected $filesystem;

    /**
     * Initializes library installer.
     *
     * @param IOInterface $io
     * @param Composer    $composer
     * @param string      $type
     * @param Filesystem  $filesystem
     */
    public function __construct(IOInterface $io, Composer $composer, $type = 'library', Filesystem $filesystem = null)
    {
        $this->composer = $composer;
        $this->downloadManager = $composer->getDownloadManager();
        $this->io = $io;
        $this->type = $type;

        $this->filesystem = $filesystem ?: new Filesystem();
        $this->vendorDir = rtrim($composer->getConfig()->get('vendor-dir'), '/');
        $this->binDir = rtrim($composer->getConfig()->get('bin-dir'), '/');
    }

    /**
     * {@inheritDoc}
     */
    public function supports($packageType)
    {
        return $packageType === $this->type || null === $this->type;
    }

    /**
     * {@inheritDoc}
     */
    public function isInstalled(InstalledRepositoryInterface $repo, PackageInterface $package)
    {
        return $repo->hasPackage($package) && is_readable($this->getInstallPath($package));
    }

    /**
     * {@inheritDoc}
     */
    public function install(InstalledRepositoryInterface $repo, PackageInterface $package)
    {
        $this->initializeVendorDir();
        $downloadPath = $this->getInstallPath($package);

        // remove the binaries if it appears the package files are missing
        if (!is_readable($downloadPath) && $repo->hasPackage($package)) {
            $this->removeBinaries($package);
        }

        $this->installCode($package);
        $this->installBinaries($package);
        if (!$repo->hasPackage($package)) {
            $repo->addPackage(clone $package);
        }
    }

    /**
     * {@inheritDoc}
     */
    public function update(InstalledRepositoryInterface $repo, PackageInterface $initial, PackageInterface $target)
    {
        if (!$repo->hasPackage($initial)) {
            throw new \InvalidArgumentException('Package is not installed: '.$initial);
        }

        $this->initializeVendorDir();

        $this->removeBinaries($initial);
        $this->updateCode($initial, $target);
        $this->installBinaries($target);
        $repo->removePackage($initial);
        if (!$repo->hasPackage($target)) {
            $repo->addPackage(clone $target);
        }
    }

    /**
     * {@inheritDoc}
     */
    public function uninstall(InstalledRepositoryInterface $repo, PackageInterface $package)
    {
        if (!$repo->hasPackage($package)) {
            throw new \InvalidArgumentException('Package is not installed: '.$package);
        }

        $this->removeCode($package);
        $this->removeBinaries($package);
        $repo->removePackage($package);

        $downloadPath = $this->getPackageBasePath($package);
        if (strpos($package->getName(), '/')) {
            $packageVendorDir = dirname($downloadPath);
            if (is_dir($packageVendorDir) && $this->filesystem->isDirEmpty($packageVendorDir)) {
                @rmdir($packageVendorDir);
            }
        }
    }

    /**
     * {@inheritDoc}
     */
    public function getInstallPath(PackageInterface $package)
    {
        $targetDir = $package->getTargetDir();

        return $this->getPackageBasePath($package) . ($targetDir ? '/'.$targetDir : '');
    }

    protected function getPackageBasePath(PackageInterface $package)
    {
        $this->initializeVendorDir();

        return ($this->vendorDir ? $this->vendorDir.'/' : '') . $package->getPrettyName();
    }

    protected function installCode(PackageInterface $package)
    {
        $downloadPath = $this->getInstallPath($package);
        $this->downloadManager->download($package, $downloadPath);
    }

    protected function updateCode(PackageInterface $initial, PackageInterface $target)
    {
        $initialDownloadPath = $this->getInstallPath($initial);
        $targetDownloadPath = $this->getInstallPath($target);
        if ($targetDownloadPath !== $initialDownloadPath) {
            // if the target and initial dirs intersect, we force a remove + install
            // to avoid the rename wiping the target dir as part of the initial dir cleanup
            if (substr($initialDownloadPath, 0, strlen($targetDownloadPath)) === $targetDownloadPath
                || substr($targetDownloadPath, 0, strlen($initialDownloadPath)) === $initialDownloadPath
            ) {
                $this->removeCode($initial);
                $this->installCode($target);

                return;
            }

            $this->filesystem->rename($initialDownloadPath, $targetDownloadPath);
        }
        $this->downloadManager->update($initial, $target, $targetDownloadPath);
    }

    protected function removeCode(PackageInterface $package)
    {
        $downloadPath = $this->getPackageBasePath($package);
        $this->downloadManager->remove($package, $downloadPath);
    }

    protected function getBinaries(PackageInterface $package)
    {
        return $package->getBinaries();
    }

    protected function isWindowsUnixyEnvironment()
    {
        // redirect stderr to stdout to supress warnings in windows command line
        $lastLine = exec("uname -s 2>&1");
        return stripos($lastLine, "mingw") === 0
            || stripos($lastLine, "cygwin") === 0
            || stripos($lastLine, "interix") === 0;
    }

    protected function installBinaries(PackageInterface $package)
    {
        $binaries = $this->getBinaries($package);
        if (!$binaries) {
            return;
        }
        foreach ($binaries as $bin) {
            $binPath = $this->getInstallPath($package).'/'.$bin;
            if (!file_exists($binPath)) {
                $this->io->writeError('    <warning>Skipped installation of bin '.$bin.' for package '.$package->getName().': file not found in package</warning>');
                continue;
            }

            // in case a custom installer returned a relative path for the
            // $package, we can now safely turn it into a absolute path (as we
            // already checked the binary's existence). The following helpers
            // will require absolute paths to work properly.
            $binPath = realpath($binPath);

            $this->initializeBinDir();
            $link = $this->binDir.'/'.basename($bin);
            if (file_exists($link)) {
                if (is_link($link)) {
                    // likely leftover from a previous install, make sure
                    // that the target is still executable in case this
                    // is a fresh install of the vendor.
                    @chmod($link, 0777 & ~umask());
                }
                $this->io->writeError('    Skipped installation of bin '.$bin.' for package '.$package->getName().': name conflicts with an existing file');
                continue;
            }
            if (defined('PHP_WINDOWS_VERSION_BUILD')) {
                if ('.bat' !== substr($binPath, -4)) {
<<<<<<< HEAD
                    if ($this->isWindowsUnixyEnvironment()) {
                        // add unixy support for cygwin and similar environments
                        file_put_contents($link, $this->generateUnixyProxyCode($binPath, $link));
                        @chmod($link, 0777 & ~umask());
                    } else {
                        $savedLink = $link;
                        $link = $savedLink.'.bat';
                        if (file_exists($link)) {
                            $this->io->write('    Skipped installation of bin '.$bin.'.bat proxy for package '.$package->getName().': a .bat proxy was already installed');
                        } else {
                            file_put_contents($link, $this->generateWindowsProxyCode($binPath, $link));
                        }
                        if ('.exe' === substr($savedLink, -4)
                            || '.php' === substr($savedLink, -4)
                        ) {
                            $link = substr($savedLink, 0, -4).'.bat';
                            if (file_exists($link)) {
                                $this->io->write('    Skipped installation of bin '.substr($bin, 0, -4).'.bat proxy for package '.$package->getName().': a .bat proxy was already installed');
                            } else {
                                file_put_contents($link, $this->generateWindowsProxyCode($binPath, $link));
                            }
                        }
=======
                    file_put_contents($link, $this->generateUnixyProxyCode($binPath, $link));
                    @chmod($link, 0777 & ~umask());
                    $link .= '.bat';
                    if (file_exists($link)) {
                        $this->io->writeError('    Skipped installation of bin '.$bin.'.bat proxy for package '.$package->getName().': a .bat proxy was already installed');
>>>>>>> 8c81ec0d
                    }
                } else {
                    file_put_contents($link, $this->generateWindowsProxyCode($binPath, $link));
                }
            } else {
                $cwd = getcwd();
                try {
                    // under linux symlinks are not always supported for example
                    // when using it in smbfs mounted folder
                    $relativeBin = $this->filesystem->findShortestPath($link, $binPath);
                    chdir(dirname($link));
                    if (false === @symlink($relativeBin, $link)) {
                        throw new \ErrorException();
                    }
                } catch (\ErrorException $e) {
                    file_put_contents($link, $this->generateUnixyProxyCode($binPath, $link));
                }
                chdir($cwd);
            }
            @chmod($link, 0777 & ~umask());
        }
    }

    protected function removeBinaries(PackageInterface $package)
    {
        $binaries = $this->getBinaries($package);
        if (!$binaries) {
            return;
        }
        foreach ($binaries as $bin) {
            $link = $this->binDir.'/'.basename($bin);
            if (is_link($link) || file_exists($link)) {
                $this->filesystem->unlink($link);
            }
            if (file_exists($link.'.bat')) {
                $this->filesystem->unlink($link.'.bat');
            }
            if ('.exe' === substr($link, -4)
                || '.php' === substr($link, -4)
            ) {
                $link = substr($link, 0, -4).".bat";
                if (file_exists($link)) {
                    $this->filesystem->unlink($link);
                }
            }
        }
    }

    protected function initializeVendorDir()
    {
        $this->filesystem->ensureDirectoryExists($this->vendorDir);
        $this->vendorDir = realpath($this->vendorDir);
    }

    protected function initializeBinDir()
    {
        $this->filesystem->ensureDirectoryExists($this->binDir);
        $this->binDir = realpath($this->binDir);
    }

    protected function generateWindowsProxyCode($bin, $link)
    {
        $binPath = $this->filesystem->findShortestPath($link, $bin);
        if ('.exe' === substr($bin, -4)) {
            $caller = '';
        } elseif ('.bat' === substr($bin, -4)) {
            $caller = 'call';
        } else {
            $handle = fopen($bin, 'r');
            $line = fgets($handle);
            fclose($handle);
            if (preg_match('{^#!/(?:usr/bin/env )?(?:[^/]+/)*(.+)$}m', $line, $match)) {
                $caller = trim($match[1]);
            } else {
                $caller = 'php';
            }
        }

        return "@ECHO OFF\r\n".
            "SET \"BIN_TARGET=%~dp0".str_replace("/", "\\", $binPath)."\"\r\n".
            "{$caller} \"%BIN_TARGET%\" %*\r\n";
    }

    protected function generateUnixyProxyCode($bin, $link)
    {
        $binPath = $this->filesystem->findShortestPath($link, $bin);

        return "#!/usr/bin/env sh\n".
            'SRC_DIR="`pwd`"'."\n".
            'cd "`dirname "$0"`"'."\n".
            'cd '.escapeshellarg(dirname($binPath))."\n".
            'BIN_TARGET="`pwd`/'.basename($binPath)."\"\n".
            'cd "$SRC_DIR"'."\n".
            '"$BIN_TARGET" "$@"'."\n";
    }
}<|MERGE_RESOLUTION|>--- conflicted
+++ resolved
@@ -230,7 +230,6 @@
             }
             if (defined('PHP_WINDOWS_VERSION_BUILD')) {
                 if ('.bat' !== substr($binPath, -4)) {
-<<<<<<< HEAD
                     if ($this->isWindowsUnixyEnvironment()) {
                         // add unixy support for cygwin and similar environments
                         file_put_contents($link, $this->generateUnixyProxyCode($binPath, $link));
@@ -253,13 +252,6 @@
                                 file_put_contents($link, $this->generateWindowsProxyCode($binPath, $link));
                             }
                         }
-=======
-                    file_put_contents($link, $this->generateUnixyProxyCode($binPath, $link));
-                    @chmod($link, 0777 & ~umask());
-                    $link .= '.bat';
-                    if (file_exists($link)) {
-                        $this->io->writeError('    Skipped installation of bin '.$bin.'.bat proxy for package '.$package->getName().': a .bat proxy was already installed');
->>>>>>> 8c81ec0d
                     }
                 } else {
                     file_put_contents($link, $this->generateWindowsProxyCode($binPath, $link));
