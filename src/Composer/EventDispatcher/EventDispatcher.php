--- conflicted
+++ resolved
@@ -253,30 +253,21 @@
 
                         continue;
                     }
-<<<<<<< HEAD
-                    // match somename (not in quote, and not a qualified path) and if it is not a valid path from CWD then try to find it
-                    // in $PATH. This allows support for `@php foo` where foo is a binary name found in PATH but not an actual relative path
-                    preg_match('{^[^\'"\s/\\\\]+}', $pathAndArgs, $match);
-                    if (!file_exists($match[0])) {
-                        $finder = new ExecutableFinder;
-                        if ($pathToExec = $finder->find($match[0])) {
-                            $pathAndArgs = $pathToExec . substr($pathAndArgs, strlen($match[0]));
-                        }
-                    }
-                    $exec = $this->getPhpExecCommand() . ' ' . $pathAndArgs;
-                } else {
-                    $finder = new PhpExecutableFinder();
-                    $phpPath = $finder->find(false);
-                    if ($phpPath) {
-                        $_SERVER['PHP_BINARY'] = $phpPath;
-                        putenv('PHP_BINARY=' . $_SERVER['PHP_BINARY']);
-=======
                     if (strpos($exec, '@php ') === 0) {
                         $pathAndArgs = substr($exec, 5);
                         if (Platform::isWindows()) {
                             $pathAndArgs = preg_replace_callback('{^\S+}', function ($path) {
                                 return str_replace('/', '\\', $path[0]);
                             }, $pathAndArgs);
+                        }
+                        // match somename (not in quote, and not a qualified path) and if it is not a valid path from CWD then try to find it
+                        // in $PATH. This allows support for `@php foo` where foo is a binary name found in PATH but not an actual relative path
+                        preg_match('{^[^\'"\s/\\\\]+}', $pathAndArgs, $match);
+                        if (!file_exists($match[0])) {
+                            $finder = new ExecutableFinder;
+                            if ($pathToExec = $finder->find($match[0])) {
+                                $pathAndArgs = $pathToExec . substr($pathAndArgs, strlen($match[0]));
+                            }
                         }
                         $exec = $this->getPhpExecCommand() . ' ' . $pathAndArgs;
                     } else {
@@ -292,7 +283,6 @@
                                 return str_replace('/', '\\', $path[0]);
                             }, $exec);
                         }
->>>>>>> 37f4f531
                     }
 
                     // if composer is being executed, make sure it runs the expected composer from current path
