--- conflicted
+++ resolved
@@ -26,13 +26,8 @@
 {
     const IGNORE_VCS_KEY = 'ignoreVcs';
 
-    const IGNORE_VCS_DEFAULT = true;
-
     protected $downloadManager;
 
-    /**
-     * @var ArchiverInterface[]
-     */
     protected $archivers = array();
 
     /**
@@ -171,13 +166,7 @@
         $tempTarget = sys_get_temp_dir().'/composer_archive'.uniqid().'.'.$format;
         $filesystem->ensureDirectoryExists(dirname($tempTarget));
 
-<<<<<<< HEAD
-        $excludes = $package->getArchiveExcludes();
-        $excludes[self::IGNORE_VCS_KEY] = $package->getIgnoreVcs();
-        $archivePath = $usableArchiver->archive($sourcePath, $tempTarget, $format, $excludes);
-=======
         $archivePath = $usableArchiver->archive($sourcePath, $tempTarget, $format, $package->getArchiveExcludes(), $ignoreFilters);
->>>>>>> b07b4c34
         $filesystem->rename($archivePath, $target);
 
         // cleanup temporary download
