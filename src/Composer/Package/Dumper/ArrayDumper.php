--- conflicted
+++ resolved
@@ -36,11 +36,8 @@
             'keywords',
             'autoload',
             'repositories',
-<<<<<<< HEAD
             'includePaths' => 'include-path',
-=======
             'support',
->>>>>>> 19e9ecf3
         );
 
         $data = array();
