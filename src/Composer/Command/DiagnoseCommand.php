<?php

/*
 * This file is part of Composer.
 *
 * (c) Nils Adermann <naderman@naderman.de>
 *     Jordi Boggiano <j.boggiano@seld.be>
 *
 * For the full copyright and license information, please view the LICENSE
 * file that was distributed with this source code.
 */

namespace Composer\Command;

use Composer\Composer;
use Composer\Factory;
use Composer\Config;
use Composer\Downloader\TransportException;
use Composer\Plugin\CommandEvent;
use Composer\Plugin\PluginEvents;
use Composer\Util\ConfigValidator;
use Composer\Util\ProcessExecutor;
use Composer\Util\RemoteFilesystem;
use Composer\Util\StreamContextFactory;
use Symfony\Component\Console\Input\InputInterface;
use Symfony\Component\Console\Output\OutputInterface;
use Symfony\Component\Console\Input\InputOption;

/**
 * @author Jordi Boggiano <j.boggiano@seld.be>
 */
class DiagnoseCommand extends Command
{
    /** @var RemoteFileSystem */
    protected $rfs;

    /** @var ProcessExecutor */
    protected $process;

    /** @var int */
    protected $failures = 0;

    protected function configure()
    {
        $this
            ->setName('diagnose')
            ->setDescription('Diagnoses the system to identify common errors.')
            ->setHelp(<<<EOT
The <info>diagnose</info> command checks common errors to help debugging problems.

EOT
            )->setDefinition(array(
                new InputOption('disable-tls', null, InputOption::VALUE_NONE, 'Disable SSL/TLS protection for HTTPS requests'),
                new InputOption('cafile', null, InputOption::VALUE_REQUIRED, 'The path to a valid CA certificate file for SSL/TLS certificate verification'),
            ))
        ;
    }

    /**
     * {@inheritdoc}
     */
    protected function execute(InputInterface $input, OutputInterface $output)
    {
        $composer = $this->getComposer(false);
        $io = $this->getIO();

        if ($composer) {
            $commandEvent = new CommandEvent(PluginEvents::COMMAND, 'diagnose', $input, $output);
            $composer->getEventDispatcher()->dispatch($commandEvent->getName(), $commandEvent);

            $io->write('Checking composer.json: ', false);
            $this->outputResult($this->checkComposerSchema());
        }

        if ($composer) {
            $config = $composer->getConfig();
        } else {
            $config = Factory::createConfig();
        }

        $this->rfs = new RemoteFilesystem($io, $config);
        $this->process = new ProcessExecutor($io);

        $io->write('Checking platform settings: ', false);
        $this->outputResult($this->checkPlatform());

        $io->write('Checking git settings: ', false);
        $this->outputResult($this->checkGit());

<<<<<<< HEAD
        $output->write('Checking http connectivity: ');
        $this->outputResult($output, $this->checkHttp($config));
=======
        $io->write('Checking http connectivity to packagist: ', false);
        $this->outputResult($this->checkHttp('http'));

        $io->write('Checking https connectivity to packagist: ', false);
        $this->outputResult($this->checkHttp('https'));
>>>>>>> b056d9ae

        $opts = stream_context_get_options(StreamContextFactory::getContext('http://example.org'));
        if (!empty($opts['http']['proxy'])) {
            $io->write('Checking HTTP proxy: ', false);
            $this->outputResult($this->checkHttpProxy());
            $io->write('Checking HTTP proxy support for request_fulluri: ', false);
            $this->outputResult($this->checkHttpProxyFullUriRequestParam());
            $io->write('Checking HTTPS proxy support for request_fulluri: ', false);
            $this->outputResult($this->checkHttpsProxyFullUriRequestParam());
        }

        if ($oauth = $config->get('github-oauth')) {
            foreach ($oauth as $domain => $token) {
                $io->write('Checking '.$domain.' oauth access: ', false);
                $this->outputResult($this->checkGithubOauth($domain, $token));
            }
        } else {
            $io->write('Checking github.com rate limit: ', false);
            try {
                $rate = $this->getGithubRateLimit('github.com');
                $this->outputResult(true);
                if (10 > $rate['remaining']) {
                    $io->write('<warning>WARNING</warning>');
                    $io->write(sprintf(
                        '<comment>Github has a rate limit on their API. '
                        . 'You currently have <options=bold>%u</options=bold> '
                        . 'out of <options=bold>%u</options=bold> requests left.' . PHP_EOL
                        . 'See https://developer.github.com/v3/#rate-limiting and also' . PHP_EOL
                        . '    https://getcomposer.org/doc/articles/troubleshooting.md#api-rate-limit-and-oauth-tokens</comment>',
                        $rate['remaining'],
                        $rate['limit']
                    ));
                }
            } catch (\Exception $e) {
                if ($e instanceof TransportException && $e->getCode() === 401) {
                    $this->outputResult('<comment>The oauth token for github.com seems invalid, run "composer config --global --unset github-oauth.github.com" to remove it</comment>');
                } else {
                    $this->outputResult($e);
                }
            }
        }

        $io->write('Checking disk free space: ', false);
        $this->outputResult($this->checkDiskSpace($config));

        $io->write('Checking composer version: ', false);
        $this->outputResult($this->checkVersion());

        return $this->failures;
    }

    private function checkComposerSchema()
    {
        $validator = new ConfigValidator($this->getIO());
        list($errors, , $warnings) = $validator->validate(Factory::getComposerFile());

        if ($errors || $warnings) {
            $messages = array(
                'error' => $errors,
                'warning' => $warnings,
            );

            $output = '';
            foreach ($messages as $style => $msgs) {
                foreach ($msgs as $msg) {
                    $output .=  '<' . $style . '>' . $msg . '</' . $style . '>' . PHP_EOL;
                }
            }

            return rtrim($output);
        }

        return true;
    }

    private function checkGit()
    {
        $this->process->execute('git config color.ui', $output);
        if (strtolower(trim($output)) === 'always') {
            return '<comment>Your git color.ui setting is set to always, this is known to create issues. Use "git config --global color.ui true" to set it correctly.</comment>';
        }

        return true;
    }

<<<<<<< HEAD
    private function checkHttp(Config $config)
    {
        $disableTls = false;
        $result = array();
        if($config->get('disable-tls') === true) {
            $protocol = 'http';
            $disableTls = true;
            $result[] = '<warning>Composer is configured to disable SSL/TLS protection. This will leave remote HTTPS requests vulnerable to Man-In-The-Middle attacks.</warning>';
        } else {
            $protocol = 'https';
        }
        if (!extension_loaded('openssl') && !$disableTls) {
            $result[] = '<error>Composer is configured to use SSL/TLS protection but the openssl extension is not available.</error>';
        }

        try {
            $this->rfs = Factory::createRemoteFilesystem($this->getIO(), $config);
        } catch (TransportException $e) {
            if (preg_match('|cafile|', $e->getMessage())) {
                $result[] = '<error>[' . get_class($e) . '] ' . $e->getMessage() . '</error>';
                $result[] = '<error>Unable to locate a valid CA certificate file. You must set a valid \'cafile\' option.</error>';
                $result[] = '<error>You can alternatively disable this error, at your own risk, by enabling the \'disable-tls\' option.</error>';
            } else {
                throw $e;
            }
        }

=======
    private function checkHttp($proto)
    {
>>>>>>> b056d9ae
        try {
            $this->rfs->getContents('packagist.org', $proto . '://packagist.org/packages.json', false);
        } catch (\Exception $e) {
            array_unshift($result, '[' . get_class($e) . '] ' . $e->getMessage());
        }

        if (count($result) > 0) {
            return $result;
        }

        return true;
    }

    private function checkHttpProxy()
    {
        $protocol = extension_loaded('openssl') ? 'https' : 'http';
        try {
            $json = json_decode($this->rfs->getContents('packagist.org', $protocol . '://packagist.org/packages.json', false), true);
            $hash = reset($json['provider-includes']);
            $hash = $hash['sha256'];
            $path = str_replace('%hash%', $hash, key($json['provider-includes']));
            $provider = $this->rfs->getContents('packagist.org', $protocol . '://packagist.org/'.$path, false);

            if (hash('sha256', $provider) !== $hash) {
                return 'It seems that your proxy is modifying http traffic on the fly';
            }
        } catch (\Exception $e) {
            return $e;
        }

        return true;
    }

    /**
     * Due to various proxy servers configurations, some servers can't handle non-standard HTTP "http_proxy_request_fulluri" parameter,
     * and will return error 500/501 (as not implemented), see discussion @ https://github.com/composer/composer/pull/1825.
     * This method will test, if you need to disable this parameter via setting extra environment variable in your system.
     *
     * @return bool|string
     */
    private function checkHttpProxyFullUriRequestParam()
    {
        $url = 'http://packagist.org/packages.json';
        try {
            $this->rfs->getContents('packagist.org', $url, false);
        } catch (TransportException $e) {
            try {
                $this->rfs->getContents('packagist.org', $url, false, array('http' => array('request_fulluri' => false)));
            } catch (TransportException $e) {
                return 'Unable to assess the situation, maybe packagist.org is down ('.$e->getMessage().')';
            }

            return 'It seems there is a problem with your proxy server, try setting the "HTTP_PROXY_REQUEST_FULLURI" and "HTTPS_PROXY_REQUEST_FULLURI" environment variables to "false"';
        }

        return true;
    }

    /**
     * Due to various proxy servers configurations, some servers can't handle non-standard HTTP "http_proxy_request_fulluri" parameter,
     * and will return error 500/501 (as not implemented), see discussion @ https://github.com/composer/composer/pull/1825.
     * This method will test, if you need to disable this parameter via setting extra environment variable in your system.
     *
     * @return bool|string
     */
    private function checkHttpsProxyFullUriRequestParam()
    {
        if (!extension_loaded('openssl')) {
            return 'You need the openssl extension installed for this check';
        }

        $url = 'https://api.github.com/repos/Seldaek/jsonlint/zipball/1.0.0';
        try {
            $this->rfs->getContents('github.com', $url, false);
        } catch (TransportException $e) {
            try {
                $this->rfs->getContents('github.com', $url, false, array('http' => array('request_fulluri' => false)));
            } catch (TransportException $e) {
                return 'Unable to assess the situation, maybe github is down ('.$e->getMessage().')';
            }

            return 'It seems there is a problem with your proxy server, try setting the "HTTPS_PROXY_REQUEST_FULLURI" environment variable to "false"';
        }

        return true;
    }

    private function checkGithubOauth($domain, $token)
    {
        $this->getIO()->setAuthentication($domain, $token, 'x-oauth-basic');
        try {
            $url = $domain === 'github.com' ? 'https://api.'.$domain.'/user/repos' : 'https://'.$domain.'/api/v3/user/repos';

            return $this->rfs->getContents($domain, $url, false, array(
                'retry-auth-failure' => false,
            )) ? true : 'Unexpected error';
        } catch (\Exception $e) {
            if ($e instanceof TransportException && $e->getCode() === 401) {
                return '<comment>The oauth token for '.$domain.' seems invalid, run "composer config --global --unset github-oauth.'.$domain.'" to remove it</comment>';
            }

            return $e;
        }
    }

    /**
     * @param  string             $domain
     * @param  string             $token
     * @throws TransportException
     * @return array
     */
    private function getGithubRateLimit($domain, $token = null)
    {
        if ($token) {
            $this->getIO()->setAuthentication($domain, $token, 'x-oauth-basic');
        }

        $url = $domain === 'github.com' ? 'https://api.'.$domain.'/rate_limit' : 'https://'.$domain.'/api/rate_limit';
        $json = $this->rfs->getContents($domain, $url, false, array('retry-auth-failure' => false));
        $data = json_decode($json, true);

        return $data['resources']['core'];
    }

    private function checkDiskSpace($config)
    {
        $minSpaceFree = 1024 * 1024;
        if ((($df = @disk_free_space($dir = $config->get('home'))) !== false && $df < $minSpaceFree)
            || (($df = @disk_free_space($dir = $config->get('vendor-dir'))) !== false && $df < $minSpaceFree)
        ) {
            return '<error>The disk hosting '.$dir.' is full</error>';
        }

        return true;
    }

    private function checkVersion()
    {
        $protocol = extension_loaded('openssl') ? 'https' : 'http';
        $latest = trim($this->rfs->getContents('getcomposer.org', $protocol . '://getcomposer.org/version', false));

        if (Composer::VERSION !== $latest && Composer::VERSION !== '@package_version@') {
            return '<comment>You are not running the latest version, run `composer self-update` to update</comment>';
        }

        return true;
    }

    /**
     * @param bool|string|\Exception $result
     */
    private function outputResult($result)
    {
        $io = $this->getIO();
        if (true === $result) {
            $io->write('<info>OK</info>');
        } else {
            $this->failures++;
            $io->write('<error>FAIL</error>');
            if ($result instanceof \Exception) {
                $io->write('['.get_class($result).'] '.$result->getMessage());
            } elseif ($result) {
<<<<<<< HEAD
                if (is_array($result)) {
                    foreach ($result as $message) {
                        $output->writeln($message);
                    }
                } else {
                    $output->writeln($result);
                }
=======
                $io->write(trim($result));
>>>>>>> b056d9ae
            }
        }
    }

    private function checkPlatform()
    {
        $output = '';
        $out = function ($msg, $style) use (&$output) {
            $output .= '<'.$style.'>'.$msg.'</'.$style.'>'.PHP_EOL;
        };

        // code below taken from getcomposer.org/installer, any changes should be made there and replicated here
        $errors = array();
        $warnings = array();

        $iniPath = php_ini_loaded_file();
        $displayIniMessage = false;
        if ($iniPath) {
            $iniMessage = PHP_EOL.PHP_EOL.'The php.ini used by your command-line PHP is: ' . $iniPath;
        } else {
            $iniMessage = PHP_EOL.PHP_EOL.'A php.ini file does not exist. You will have to create one.';
        }
        $iniMessage .= PHP_EOL.'If you can not modify the ini file, you can also run `php -d option=value` to modify ini values on the fly. You can use -d multiple times.';

        if (!function_exists('json_decode')) {
            $errors['json'] = true;
        }

        if (!extension_loaded('Phar')) {
            $errors['phar'] = true;
        }

        if (!extension_loaded('filter')) {
            $errors['filter'] = true;
        }

        if (!extension_loaded('hash')) {
            $errors['hash'] = true;
        }

        if (!ini_get('allow_url_fopen')) {
            $errors['allow_url_fopen'] = true;
        }

        if (extension_loaded('ionCube Loader') && ioncube_loader_iversion() < 40009) {
            $errors['ioncube'] = ioncube_loader_version();
        }

        if (PHP_VERSION_ID < 50302) {
            $errors['php'] = PHP_VERSION;
        }

        if (!isset($errors['php']) && PHP_VERSION_ID < 50304) {
            $warnings['php'] = PHP_VERSION;
        }

        if (!extension_loaded('openssl')) {
            $errors['openssl'] = true;
        }

        if (!defined('HHVM_VERSION') && !extension_loaded('apcu') && ini_get('apc.enable_cli')) {
            $warnings['apc_cli'] = true;
        }

        ob_start();
        phpinfo(INFO_GENERAL);
        $phpinfo = ob_get_clean();
        if (preg_match('{Configure Command(?: *</td><td class="v">| *=> *)(.*?)(?:</td>|$)}m', $phpinfo, $match)) {
            $configure = $match[1];

            if (false !== strpos($configure, '--enable-sigchild')) {
                $warnings['sigchild'] = true;
            }

            if (false !== strpos($configure, '--with-curlwrappers')) {
                $warnings['curlwrappers'] = true;
            }
        }

        if (ini_get('xdebug.profiler_enabled')) {
            $warnings['xdebug_profile'] = true;
        } elseif (extension_loaded('xdebug')) {
            $warnings['xdebug_loaded'] = true;
        }

        if (!empty($errors)) {
            foreach ($errors as $error => $current) {
                switch ($error) {
                    case 'json':
                        $text = PHP_EOL."The json extension is missing.".PHP_EOL;
                        $text .= "Install it or recompile php without --disable-json";
                        break;

                    case 'phar':
                        $text = PHP_EOL."The phar extension is missing.".PHP_EOL;
                        $text .= "Install it or recompile php without --disable-phar";
                        break;

                    case 'filter':
                        $text = PHP_EOL."The filter extension is missing.".PHP_EOL;
                        $text .= "Install it or recompile php without --disable-filter";
                        break;

                    case 'hash':
                        $text = PHP_EOL."The hash extension is missing.".PHP_EOL;
                        $text .= "Install it or recompile php without --disable-hash";
                        break;

                    case 'unicode':
                        $text = PHP_EOL."The detect_unicode setting must be disabled.".PHP_EOL;
                        $text .= "Add the following to the end of your `php.ini`:".PHP_EOL;
                        $text .= "    detect_unicode = Off";
                        $displayIniMessage = true;
                        break;

                    case 'suhosin':
                        $text = PHP_EOL."The suhosin.executor.include.whitelist setting is incorrect.".PHP_EOL;
                        $text .= "Add the following to the end of your `php.ini` or suhosin.ini (Example path [for Debian]: /etc/php5/cli/conf.d/suhosin.ini):".PHP_EOL;
                        $text .= "    suhosin.executor.include.whitelist = phar ".$current;
                        $displayIniMessage = true;
                        break;

                    case 'php':
                        $text = PHP_EOL."Your PHP ({$current}) is too old, you must upgrade to PHP 5.3.2 or higher.";
                        break;

                    case 'allow_url_fopen':
                        $text = PHP_EOL."The allow_url_fopen setting is incorrect.".PHP_EOL;
                        $text .= "Add the following to the end of your `php.ini`:".PHP_EOL;
                        $text .= "    allow_url_fopen = On";
                        $displayIniMessage = true;
                        break;

                    case 'ioncube':
                        $text = PHP_EOL."Your ionCube Loader extension ($current) is incompatible with Phar files.".PHP_EOL;
                        $text .= "Upgrade to ionCube 4.0.9 or higher or remove this line (path may be different) from your `php.ini` to disable it:".PHP_EOL;
                        $text .= "    zend_extension = /usr/lib/php5/20090626+lfs/ioncube_loader_lin_5.3.so";
                        $displayIniMessage = true;
                        break;

                    case 'openssl':
                        $text = PHP_EOL."The openssl extension is missing, which means that secure HTTPS transfers are impossible.".PHP_EOL;
                        $text .= "If possible you should enable it or recompile php with --with-openssl";
                        break;
                }
                $out($text, 'error');
            }

            $output .= PHP_EOL;
        }

        if (!empty($warnings)) {
            foreach ($warnings as $warning => $current) {
                switch ($warning) {
                    case 'apc_cli':
                        $text  = "The apc.enable_cli setting is incorrect.".PHP_EOL;
                        $text .= "Add the following to the end of your `php.ini`:".PHP_EOL;
                        $text .= "  apc.enable_cli = Off";
                        $displayIniMessage = true;
                        break;

                    case 'sigchild':
                        $text  = "PHP was compiled with --enable-sigchild which can cause issues on some platforms.".PHP_EOL;
                        $text .= "Recompile it without this flag if possible, see also:".PHP_EOL;
                        $text .= "  https://bugs.php.net/bug.php?id=22999";
                        break;

                    case 'curlwrappers':
                        $text  = "PHP was compiled with --with-curlwrappers which will cause issues with HTTP authentication and GitHub.".PHP_EOL;
                        $text .= " Recompile it without this flag if possible";
                        break;

                    case 'php':
                        $text  = "Your PHP ({$current}) is quite old, upgrading to PHP 5.3.4 or higher is recommended.".PHP_EOL;
                        $text .= " Composer works with 5.3.2+ for most people, but there might be edge case issues.";
                        break;

                    case 'xdebug_loaded':
                        $text  = "The xdebug extension is loaded, this can slow down Composer a little.".PHP_EOL;
                        $text .= " Disabling it when using Composer is recommended.";
                        break;

                    case 'xdebug_profile':
                        $text  = "The xdebug.profiler_enabled setting is enabled, this can slow down Composer a lot.".PHP_EOL;
                        $text .= "Add the following to the end of your `php.ini` to disable it:".PHP_EOL;
                        $text .= "  xdebug.profiler_enabled = 0";
                        $displayIniMessage = true;
                        break;
                }
                $out($text, 'comment');
            }
        }

        if ($displayIniMessage) {
            $out($iniMessage, 'comment');
        }

        return !$warnings && !$errors ? true : $output;
    }
}<|MERGE_RESOLUTION|>--- conflicted
+++ resolved
@@ -78,7 +78,7 @@
             $config = Factory::createConfig();
         }
 
-        $this->rfs = new RemoteFilesystem($io, $config);
+        $this->rfs = Factory::createRemoteFilesystem($io, $config);
         $this->process = new ProcessExecutor($io);
 
         $io->write('Checking platform settings: ', false);
@@ -87,16 +87,11 @@
         $io->write('Checking git settings: ', false);
         $this->outputResult($this->checkGit());
 
-<<<<<<< HEAD
-        $output->write('Checking http connectivity: ');
-        $this->outputResult($output, $this->checkHttp($config));
-=======
         $io->write('Checking http connectivity to packagist: ', false);
-        $this->outputResult($this->checkHttp('http'));
+        $this->outputResult($this->checkHttp('http', $config));
 
         $io->write('Checking https connectivity to packagist: ', false);
-        $this->outputResult($this->checkHttp('https'));
->>>>>>> b056d9ae
+        $this->outputResult($this->checkHttp('https', $config));
 
         $opts = stream_context_get_options(StreamContextFactory::getContext('http://example.org'));
         if (!empty($opts['http']['proxy'])) {
@@ -182,42 +177,28 @@
         return true;
     }
 
-<<<<<<< HEAD
-    private function checkHttp(Config $config)
+    private function checkHttp($proto, Config $config)
     {
         $disableTls = false;
         $result = array();
-        if($config->get('disable-tls') === true) {
-            $protocol = 'http';
+        if ($proto === 'https' && $config->get('disable-tls') === true) {
             $disableTls = true;
             $result[] = '<warning>Composer is configured to disable SSL/TLS protection. This will leave remote HTTPS requests vulnerable to Man-In-The-Middle attacks.</warning>';
-        } else {
-            $protocol = 'https';
-        }
-        if (!extension_loaded('openssl') && !$disableTls) {
+        }
+        if ($proto === 'https' && !extension_loaded('openssl') && !$disableTls) {
             $result[] = '<error>Composer is configured to use SSL/TLS protection but the openssl extension is not available.</error>';
         }
 
         try {
-            $this->rfs = Factory::createRemoteFilesystem($this->getIO(), $config);
+            $this->rfs->getContents('packagist.org', $proto . '://packagist.org/packages.json', false);
         } catch (TransportException $e) {
             if (preg_match('|cafile|', $e->getMessage())) {
                 $result[] = '<error>[' . get_class($e) . '] ' . $e->getMessage() . '</error>';
                 $result[] = '<error>Unable to locate a valid CA certificate file. You must set a valid \'cafile\' option.</error>';
                 $result[] = '<error>You can alternatively disable this error, at your own risk, by enabling the \'disable-tls\' option.</error>';
             } else {
-                throw $e;
-            }
-        }
-
-=======
-    private function checkHttp($proto)
-    {
->>>>>>> b056d9ae
-        try {
-            $this->rfs->getContents('packagist.org', $proto . '://packagist.org/packages.json', false);
-        } catch (\Exception $e) {
-            array_unshift($result, '[' . get_class($e) . '] ' . $e->getMessage());
+                array_unshift($result, '[' . get_class($e) . '] ' . $e->getMessage());
+            }
         }
 
         if (count($result) > 0) {
@@ -376,17 +357,13 @@
             if ($result instanceof \Exception) {
                 $io->write('['.get_class($result).'] '.$result->getMessage());
             } elseif ($result) {
-<<<<<<< HEAD
                 if (is_array($result)) {
                     foreach ($result as $message) {
-                        $output->writeln($message);
+                        $io->write($message);
                     }
                 } else {
-                    $output->writeln($result);
+                    $io->write($result);
                 }
-=======
-                $io->write(trim($result));
->>>>>>> b056d9ae
             }
         }
     }
