<?php declare(strict_types=1);

/*
 * This file is part of Composer.
 *
 * (c) Nils Adermann <naderman@naderman.de>
 *     Jordi Boggiano <j.boggiano@seld.be>
 *
 * For the full copyright and license information, please view the LICENSE
 * file that was distributed with this source code.
 */

namespace Composer\Command;

use Composer\Composer;
use Composer\DependencyResolver\DefaultPolicy;
use Composer\Filter\PlatformRequirementFilter\PlatformRequirementFilterInterface;
use Composer\Json\JsonFile;
use Composer\Package\BasePackage;
use Composer\Package\CompletePackageInterface;
use Composer\Package\Link;
use Composer\Package\AliasPackage;
use Composer\Package\Package;
use Composer\Package\PackageInterface;
use Composer\Package\Version\VersionParser;
use Composer\Package\Version\VersionSelector;
use Composer\Pcre\Preg;
use Composer\Plugin\CommandEvent;
use Composer\Plugin\PluginEvents;
use Composer\Repository\InstalledArrayRepository;
use Composer\Repository\ComposerRepository;
use Composer\Repository\CompositeRepository;
use Composer\Repository\FilterRepository;
use Composer\Repository\PlatformRepository;
use Composer\Repository\RepositoryFactory;
use Composer\Repository\InstalledRepository;
use Composer\Repository\RepositoryInterface;
use Composer\Repository\RepositorySet;
use Composer\Repository\RootPackageRepository;
use Composer\Semver\Constraint\ConstraintInterface;
use Composer\Semver\Semver;
use Composer\Spdx\SpdxLicenses;
use Composer\Util\PackageInfo;
use Symfony\Component\Console\Formatter\OutputFormatter;
use Symfony\Component\Console\Formatter\OutputFormatterStyle;
use Symfony\Component\Console\Input\InputArgument;
use Symfony\Component\Console\Input\InputInterface;
use Symfony\Component\Console\Input\InputOption;
use Symfony\Component\Console\Output\OutputInterface;

/**
 * @author Robert Schönthal <seroscho@googlemail.com>
 * @author Jordi Boggiano <j.boggiano@seld.be>
 * @author Jérémy Romey <jeremyFreeAgent>
 * @author Mihai Plasoianu <mihai@plasoianu.de>
 */
class ShowCommand extends BaseCommand
{
    /** @var VersionParser */
    protected $versionParser;
    /** @var string[] */
    protected $colors;

    /** @var ?RepositorySet */
    private $repositorySet;

    /**
     * @return void
     */
    protected function configure()
    {
        $this
            ->setName('show')
            ->setAliases(array('info'))
            ->setDescription('Shows information about packages.')
            ->setDefinition(array(
                new InputArgument('package', InputArgument::OPTIONAL, 'Package to inspect. Or a name including a wildcard (*) to filter lists of packages instead.'),
                new InputArgument('version', InputArgument::OPTIONAL, 'Version or version constraint to inspect'),
                new InputOption('all', null, InputOption::VALUE_NONE, 'List all packages'),
                new InputOption('locked', null, InputOption::VALUE_NONE, 'List all locked packages'),
                new InputOption('installed', 'i', InputOption::VALUE_NONE, 'List installed packages only (enabled by default, only present for BC).'),
                new InputOption('platform', 'p', InputOption::VALUE_NONE, 'List platform packages only'),
                new InputOption('available', 'a', InputOption::VALUE_NONE, 'List available packages only'),
                new InputOption('self', 's', InputOption::VALUE_NONE, 'Show the root package information'),
                new InputOption('name-only', 'N', InputOption::VALUE_NONE, 'List package names only'),
                new InputOption('path', 'P', InputOption::VALUE_NONE, 'Show package paths'),
                new InputOption('tree', 't', InputOption::VALUE_NONE, 'List the dependencies as a tree'),
                new InputOption('latest', 'l', InputOption::VALUE_NONE, 'Show the latest version'),
                new InputOption('outdated', 'o', InputOption::VALUE_NONE, 'Show the latest version but only for packages that are outdated'),
                new InputOption('ignore', null, InputOption::VALUE_REQUIRED | InputOption::VALUE_IS_ARRAY, 'Ignore specified package(s). Use it with the --outdated option if you don\'t want to be informed about new versions of some packages.'),
                new InputOption('minor-only', 'm', InputOption::VALUE_NONE, 'Show only packages that have minor SemVer-compatible updates. Use with the --outdated option.'),
                new InputOption('patch-only', 'po', InputOption::VALUE_NONE, 'Show only packages that have patch SemVer-compatible updates. Use with the --outdated option.'),
                new InputOption('direct', 'D', InputOption::VALUE_NONE, 'Shows only packages that are directly required by the root package'),
                new InputOption('strict', null, InputOption::VALUE_NONE, 'Return a non-zero exit code when there are outdated packages'),
                new InputOption('format', 'f', InputOption::VALUE_REQUIRED, 'Format of the output: text or json', 'text'),
                new InputOption('no-dev', null, InputOption::VALUE_NONE, 'Disables search in require-dev packages.'),
                new InputOption('ignore-platform-req', null, InputOption::VALUE_REQUIRED | InputOption::VALUE_IS_ARRAY, 'Ignore a specific platform requirement (php & ext- packages). Use with the --outdated option'),
                new InputOption('ignore-platform-reqs', null, InputOption::VALUE_NONE, 'Ignore all platform requirements (php & ext- packages). Use with the --outdated option'),
            ))
            ->setHelp(
                <<<EOT
The show command displays detailed information about a package, or
lists all packages available.

Read more at https://getcomposer.org/doc/03-cli.md#show
EOT
            )
        ;
    }

    protected function execute(InputInterface $input, OutputInterface $output)
    {
        $this->versionParser = new VersionParser;
        if ($input->getOption('tree')) {
            $this->initStyles($output);
        }

        $composer = $this->tryComposer();
        $io = $this->getIO();

        if ($input->getOption('installed')) {
            $io->writeError('<warning>You are using the deprecated option "installed". Only installed packages are shown by default now. The --all option can be used to show all packages.</warning>');
        }

        if ($input->getOption('outdated')) {
            $input->setOption('latest', true);
        } elseif (count($input->getOption('ignore')) > 0) {
            $io->writeError('<warning>You are using the option "ignore" for action other than "outdated", it will be ignored.</warning>');
        }

        if ($input->getOption('direct') && ($input->getOption('all') || $input->getOption('available') || $input->getOption('platform'))) {
            $io->writeError('The --direct (-D) option is not usable in combination with --all, --platform (-p) or --available (-a)');

            return 1;
        }

        if ($input->getOption('tree') && ($input->getOption('all') || $input->getOption('available'))) {
            $io->writeError('The --tree (-t) option is not usable in combination with --all or --available (-a)');

            return 1;
        }

        if ($input->getOption('tree') && $input->getOption('latest')) {
            $io->writeError('The --tree (-t) option is not usable in combination with --latest (-l)');

            return 1;
        }

        if ($input->getOption('tree') && $input->getOption('path')) {
            $io->writeError('The --tree (-t) option is not usable in combination with --path (-P)');

            return 1;
        }

        $format = $input->getOption('format');
        if (!in_array($format, array('text', 'json'))) {
            $io->writeError(sprintf('Unsupported format "%s". See help for supported formats.', $format));

            return 1;
        }

        $platformReqFilter = $this->getPlatformRequirementFilter($input);

        // init repos
        $platformOverrides = array();
        if ($composer) {
            $platformOverrides = $composer->getConfig()->get('platform') ?: array();
        }
        $platformRepo = new PlatformRepository(array(), $platformOverrides);
        $lockedRepo = null;

        if ($input->getOption('self')) {
            $package = $this->requireComposer()->getPackage();
            if ($input->getOption('name-only')) {
                $io->write($package->getName());

                return 0;
            }
            if ($input->getArgument('package')) {
                throw new \InvalidArgumentException('You cannot use --self together with a package name');
            }
            $repos = $installedRepo = new InstalledRepository(array(new RootPackageRepository($package)));
        } elseif ($input->getOption('platform')) {
            $repos = $installedRepo = new InstalledRepository(array($platformRepo));
        } elseif ($input->getOption('available')) {
            $installedRepo = new InstalledRepository(array($platformRepo));
            if ($composer) {
                $repos = new CompositeRepository($composer->getRepositoryManager()->getRepositories());
                $installedRepo->addRepository($composer->getRepositoryManager()->getLocalRepository());
            } else {
                $defaultRepos = RepositoryFactory::defaultRepos($io);
                $repos = new CompositeRepository($defaultRepos);
                $io->writeError('No composer.json found in the current directory, showing available packages from ' . implode(', ', array_keys($defaultRepos)));
            }
        } elseif ($input->getOption('all') && $composer) {
            $localRepo = $composer->getRepositoryManager()->getLocalRepository();
            $locker = $composer->getLocker();
            if ($locker->isLocked()) {
                $lockedRepo = $locker->getLockedRepository(true);
                $installedRepo = new InstalledRepository(array($lockedRepo, $localRepo, $platformRepo));
            } else {
                $installedRepo = new InstalledRepository(array($localRepo, $platformRepo));
            }
            $repos = new CompositeRepository(array_merge(array(new FilterRepository($installedRepo, array('canonical' => false))), $composer->getRepositoryManager()->getRepositories()));
        } elseif ($input->getOption('all')) {
            $defaultRepos = RepositoryFactory::defaultRepos($io);
            $io->writeError('No composer.json found in the current directory, showing available packages from ' . implode(', ', array_keys($defaultRepos)));
            $installedRepo = new InstalledRepository(array($platformRepo));
            $repos = new CompositeRepository(array_merge(array($installedRepo), $defaultRepos));
        } elseif ($input->getOption('locked')) {
            if (!$composer || !$composer->getLocker()->isLocked()) {
                throw new \UnexpectedValueException('A valid composer.json and composer.lock files is required to run this command with --locked');
            }
            $locker = $composer->getLocker();
            $lockedRepo = $locker->getLockedRepository(!$input->getOption('no-dev'));
            $repos = $installedRepo = new InstalledRepository(array($lockedRepo));
        } else {
            // --installed / default case
            if (!$composer) {
                $composer = $this->requireComposer();
            }
            $rootPkg = $composer->getPackage();
            $repos = $installedRepo = new InstalledRepository(array($composer->getRepositoryManager()->getLocalRepository()));

            if ($input->getOption('no-dev')) {
                $packages = $this->filterRequiredPackages($installedRepo, $rootPkg);
                $repos = $installedRepo = new InstalledRepository(array(new InstalledArrayRepository(array_map(function ($pkg): PackageInterface {
                    return clone $pkg;
                }, $packages))));
            }

            if (!$installedRepo->getPackages() && ($rootPkg->getRequires() || $rootPkg->getDevRequires())) {
                $io->writeError('<warning>No dependencies installed. Try running composer install or update.</warning>');
            }
        }

        if ($composer) {
            $commandEvent = new CommandEvent(PluginEvents::COMMAND, 'show', $input, $output);
            $composer->getEventDispatcher()->dispatch($commandEvent->getName(), $commandEvent);
        }

        if ($input->getOption('latest') && null === $composer) {
            $io->writeError('No composer.json found in the current directory, disabling "latest" option');
            $input->setOption('latest', false);
        }

        $packageFilter = $input->getArgument('package');

        // show single package or single version
        if (isset($package)) {
            $versions = array($package->getPrettyVersion() => $package->getVersion());
        } elseif (null !== $packageFilter && str_contains($packageFilter, '*')) {
            list($package, $versions) = $this->getPackage($installedRepo, $repos, $packageFilter, $input->getArgument('version'));

            if (!isset($package)) {
                $options = $input->getOptions();
                $hint = '';
                if ($input->getOption('locked')) {
                    $hint .= ' in lock file';
                }
                if (isset($options['working-dir'])) {
                    $hint .= ' in ' . $options['working-dir'] . '/composer.json';
                }
                if (PlatformRepository::isPlatformPackage($packageFilter) && !$input->getOption('platform')) {
                    $hint .= ', try using --platform (-p) to show platform packages';
                }
                if (!$input->getOption('all')) {
                    $hint .= ', try using --all (-a) to show all available packages';
                }

                throw new \InvalidArgumentException('Package "' . $packageFilter . '" not found'.$hint.'.');
            }
        }

        if (isset($package)) {
            assert(isset($versions));

            $exitCode = 0;
            if ($input->getOption('tree')) {
                $arrayTree = $this->generatePackageTree($package, $installedRepo, $repos);

                if ('json' === $format) {
                    $io->write(JsonFile::encode(array('installed' => array($arrayTree))));
                } else {
                    $this->displayPackageTree(array($arrayTree));
                }

                return $exitCode;
            }

            $latestPackage = null;
            if ($input->getOption('latest')) {
                $latestPackage = $this->findLatestPackage($package, $composer, $platformRepo, $input->getOption('minor-only'), $input->getOption('patch-only'), $platformReqFilter);
            }
            if (
                $input->getOption('outdated')
                && $input->getOption('strict')
                && null !== $latestPackage
                && $latestPackage->getFullPrettyVersion() !== $package->getFullPrettyVersion()
                && (!$latestPackage instanceof CompletePackageInterface || !$latestPackage->isAbandoned())
            ) {
                $exitCode = 1;
            }
            if ($input->getOption('path')) {
                $io->write($package->getName(), false);
                $io->write(' ' . strtok(realpath($composer->getInstallationManager()->getInstallPath($package)), "\r\n"));

                return $exitCode;
            }

            if ('json' === $format) {
                $this->printPackageInfoAsJson($package, $versions, $installedRepo, $latestPackage ?: null);
            } else {
                $this->printPackageInfo($package, $versions, $installedRepo, $latestPackage ?: null);
            }

            return $exitCode;
        }

        // show tree view if requested
        if ($input->getOption('tree')) {
            $rootRequires = $this->getRootRequires();
            $packages = $installedRepo->getPackages();
            usort($packages, function (BasePackage $a, BasePackage $b): int {
                return strcmp((string) $a, (string) $b);
            });
            $arrayTree = array();
            foreach ($packages as $package) {
                if (in_array($package->getName(), $rootRequires, true)) {
                    $arrayTree[] = $this->generatePackageTree($package, $installedRepo, $repos);
                }
            }

            if ('json' === $format) {
                $io->write(JsonFile::encode(array('installed' => $arrayTree)));
            } else {
                $this->displayPackageTree($arrayTree);
            }

            return 0;
        }

        // list packages
        /** @var array<string, array<string, string|CompletePackageInterface>> $packages */
        $packages = array();
        $packageFilterRegex = null;
        if (null !== $packageFilter) {
            $packageFilterRegex = '{^'.str_replace('\\*', '.*?', preg_quote($packageFilter)).'$}i';
        }

        $packageListFilter = array();
        if ($input->getOption('direct')) {
            $packageListFilter = $this->getRootRequires();
        }

        if ($input->getOption('path') && null === $composer) {
            $io->writeError('No composer.json found in the current directory, disabling "path" option');
            $input->setOption('path', false);
        }

        foreach ($repos->getRepositories() as $repo) {
            if ($repo === $platformRepo) {
                $type = 'platform';
            } elseif ($lockedRepo !== null && $repo === $lockedRepo) {
                $type = 'locked';
            } elseif ($repo === $installedRepo || in_array($repo, $installedRepo->getRepositories(), true)) {
                $type = 'installed';
            } else {
                $type = 'available';
            }
            if ($repo instanceof ComposerRepository) {
                foreach ($repo->getPackageNames($packageFilter) as $name) {
                    $packages[$type][$name] = $name;
                }
            } else {
                foreach ($repo->getPackages() as $package) {
                    if (!isset($packages[$type][$package->getName()])
                        || !is_object($packages[$type][$package->getName()])
                        || version_compare($packages[$type][$package->getName()]->getVersion(), $package->getVersion(), '<')
                    ) {
                        while ($package instanceof AliasPackage) {
                            $package = $package->getAliasOf();
                        }
                        if (!$packageFilterRegex || Preg::isMatch($packageFilterRegex, $package->getName())) {
                            if (!$packageListFilter || in_array($package->getName(), $packageListFilter, true)) {
                                $packages[$type][$package->getName()] = $package;
                            }
                        }
                    }
                }
                if ($repo === $platformRepo) {
                    foreach ($platformRepo->getDisabledPackages() as $name => $package) {
                        $packages[$type][$name] = $package;
                    }
                }
            }
        }

        $showAllTypes = $input->getOption('all');
        $showLatest = $input->getOption('latest');
        $showMinorOnly = $input->getOption('minor-only');
        $showPatchOnly = $input->getOption('patch-only');
        $ignoredPackages = array_map('strtolower', $input->getOption('ignore'));
        $indent = $showAllTypes ? '  ' : '';
        /** @var PackageInterface[] $latestPackages */
        $latestPackages = array();
        $exitCode = 0;
        $viewData = array();
        $viewMetaData = array();
        foreach (array('platform' => true, 'locked' => true, 'available' => false, 'installed' => true) as $type => $showVersion) {
            if (isset($packages[$type])) {
                ksort($packages[$type]);

                $nameLength = $versionLength = $latestLength = 0;

                if ($showLatest && $showVersion) {
                    foreach ($packages[$type] as $package) {
                        if (is_object($package)) {
<<<<<<< HEAD
                            $latestPackage = $this->findLatestPackage($package, $composer, $platformRepo, $showMinorOnly, $showPatchOnly, $platformReqFilter);
                            if ($latestPackage === false) {
=======
                            $latestPackage = $this->findLatestPackage($package, $composer, $platformRepo, $showMinorOnly, $platformReqFilter);
                            if ($latestPackage === null) {
>>>>>>> 575fbfb5
                                continue;
                            }

                            $latestPackages[$package->getPrettyName()] = $latestPackage;
                        }
                    }
                }

                $writePath = !$input->getOption('name-only') && $input->getOption('path');
                $writeVersion = !$input->getOption('name-only') && !$input->getOption('path') && $showVersion;
                $writeLatest = $writeVersion && $showLatest;
                $writeDescription = !$input->getOption('name-only') && !$input->getOption('path');

                $hasOutdatedPackages = false;

                $viewData[$type] = array();
                foreach ($packages[$type] as $package) {
                    $packageViewData = array();
                    if (is_object($package)) {
                        $latestPackage = null;
                        if ($showLatest && isset($latestPackages[$package->getPrettyName()])) {
                            $latestPackage = $latestPackages[$package->getPrettyName()];
                        }

                        // Determine if Composer is checking outdated dependencies and if current package should trigger non-default exit code
                        $packageIsUpToDate = $latestPackage && $latestPackage->getFullPrettyVersion() === $package->getFullPrettyVersion() && (!$latestPackage instanceof CompletePackageInterface || !$latestPackage->isAbandoned());
                        $packageIsIgnored = \in_array($package->getPrettyName(), $ignoredPackages, true);
                        if ($input->getOption('outdated') && ($packageIsUpToDate || $packageIsIgnored)) {
                            continue;
                        }

                        if ($input->getOption('outdated') || $input->getOption('strict')) {
                            $hasOutdatedPackages = true;
                        }

                        $packageViewData['name'] = $package->getPrettyName();
                        if ($format !== 'json' || true !== $input->getOption('name-only')) {
                            $packageViewData['homepage'] = $package instanceof CompletePackageInterface ? $package->getHomepage() : null;
                            $packageViewData['source'] = PackageInfo::getViewSourceUrl($package);
                        }
                        $nameLength = max($nameLength, strlen($package->getPrettyName()));
                        if ($writeVersion) {
                            $packageViewData['version'] = $package->getFullPrettyVersion();
                            $versionLength = max($versionLength, strlen($package->getFullPrettyVersion()));
                        }
                        if ($writeLatest && $latestPackage) {
                            $packageViewData['latest'] = $latestPackage->getFullPrettyVersion();
                            $packageViewData['latest-status'] = $this->getUpdateStatus($latestPackage, $package);
                            $latestLength = max($latestLength, strlen($latestPackage->getFullPrettyVersion()));
                        }
                        if ($writeDescription && $package instanceof CompletePackageInterface) {
                            $packageViewData['description'] = $package->getDescription();
                        }
                        if ($writePath) {
                            $packageViewData['path'] = strtok(realpath($composer->getInstallationManager()->getInstallPath($package)), "\r\n");
                        }

                        $packageIsAbandoned = false;
                        if ($latestPackage instanceof CompletePackageInterface && $latestPackage->isAbandoned()) {
                            $replacementPackageName = $latestPackage->getReplacementPackage();
                            $replacement = $replacementPackageName !== null
                                ? 'Use ' . $latestPackage->getReplacementPackage() . ' instead'
                                : 'No replacement was suggested';
                            $packageWarning = sprintf(
                                'Package %s is abandoned, you should avoid using it. %s.',
                                $package->getPrettyName(),
                                $replacement
                            );
                            $packageViewData['warning'] = $packageWarning;
                            $packageIsAbandoned = $replacementPackageName ?? true;
                        }

                        $packageViewData['abandoned'] = $packageIsAbandoned;
                    } else {
                        $packageViewData['name'] = $package;
                        $nameLength = max($nameLength, strlen($package));
                    }
                    $viewData[$type][] = $packageViewData;
                }
                $viewMetaData[$type] = array(
                    'nameLength' => $nameLength,
                    'versionLength' => $versionLength,
                    'latestLength' => $latestLength,
                );
                if ($input->getOption('strict') && $hasOutdatedPackages) {
                    $exitCode = 1;
                    break;
                }
            }
        }

        if ('json' === $format) {
            $io->write(JsonFile::encode($viewData));
        } else {
            if ($input->getOption('latest') && array_filter($viewData)) {
                if (!$io->isDecorated()) {
                    $io->writeError('Legend:');
                    $io->writeError('! patch or minor release available - update recommended');
                    $io->writeError('~ major release available - update possible');
                    if (!$input->getOption('outdated')) {
                        $io->writeError('= up to date version');
                    }
                } else {
                    $io->writeError('<info>Color legend:</info>');
                    $io->writeError('- <highlight>patch or minor</highlight> release available - update recommended');
                    $io->writeError('- <comment>major</comment> release available - update possible');
                    if (!$input->getOption('outdated')) {
                        $io->writeError('- <info>up to date</info> version');
                    }
                }
            }

            $width = $this->getTerminalWidth();

            foreach ($viewData as $type => $packages) {
                $nameLength = $viewMetaData[$type]['nameLength'];
                $versionLength = $viewMetaData[$type]['versionLength'];
                $latestLength = $viewMetaData[$type]['latestLength'];

                $writeVersion = $nameLength + $versionLength + 3 <= $width;
                $writeLatest = $nameLength + $versionLength + $latestLength + 3 <= $width;
                $writeDescription = $nameLength + $versionLength + $latestLength + 24 <= $width;

                if ($writeLatest && !$io->isDecorated()) {
                    $latestLength += 2;
                }

                if ($showAllTypes) {
                    if ('available' === $type) {
                        $io->write('<comment>' . $type . '</comment>:');
                    } else {
                        $io->write('<info>' . $type . '</info>:');
                    }
                }

                foreach ($packages as $package) {
                    $link = $package['source'] ?? $package['homepage'] ?? '';
                    if ($link !== '') {
                        $io->write($indent . '<href='.OutputFormatter::escape($link).'>'.$package['name'].'</>'. str_repeat(' ', $nameLength - strlen($package['name'])), false);
                    } else {
                        $io->write($indent . str_pad($package['name'], $nameLength, ' '), false);
                    }
                    if (isset($package['version']) && $writeVersion) {
                        $io->write(' ' . str_pad($package['version'], $versionLength, ' '), false);
                    }
                    if (isset($package['latest']) && isset($package['latest-status']) && $writeLatest) {
                        $latestVersion = $package['latest'];
                        $updateStatus = $package['latest-status'];
                        $style = $this->updateStatusToVersionStyle($updateStatus);
                        if (!$io->isDecorated()) {
                            $latestVersion = str_replace(array('up-to-date', 'semver-safe-update', 'update-possible'), array('=', '!', '~'), $updateStatus) . ' ' . $latestVersion;
                        }
                        $io->write(' <' . $style . '>' . str_pad($latestVersion, $latestLength, ' ') . '</' . $style . '>', false);
                    }
                    if (isset($package['description']) && $writeDescription) {
                        $description = strtok($package['description'], "\r\n");
                        $remaining = $width - $nameLength - $versionLength - 4;
                        if ($writeLatest) {
                            $remaining -= $latestLength;
                        }
                        if (strlen($description) > $remaining) {
                            $description = substr($description, 0, $remaining - 3) . '...';
                        }
                        $io->write(' ' . $description, false);
                    }
                    if (isset($package['path'])) {
                        $io->write(' ' . $package['path'], false);
                    }
                    $io->write('');
                    if (isset($package['warning'])) {
                        $io->write('<warning>' . $package['warning'] . '</warning>');
                    }
                }

                if ($showAllTypes) {
                    $io->write('');
                }
            }
        }

        return $exitCode;
    }

    /**
     * @return string[]
     */
    protected function getRootRequires(): array
    {
        $rootPackage = $this->requireComposer()->getPackage();

        return array_map(
            'strtolower',
            array_keys(array_merge($rootPackage->getRequires(), $rootPackage->getDevRequires()))
        );
    }

    /**
     * @return array|string|string[]
     */
    protected function getVersionStyle(PackageInterface $latestPackage, PackageInterface $package)
    {
        return $this->updateStatusToVersionStyle($this->getUpdateStatus($latestPackage, $package));
    }

    /**
     * finds a package by name and version if provided
     *
     * @param  string                     $name
     * @param  ConstraintInterface|string $version
     * @throws \InvalidArgumentException
     * @return array{CompletePackageInterface|null, array<string, string>}
     */
    protected function getPackage(InstalledRepository $installedRepo, RepositoryInterface $repos, string $name, $version = null): array
    {
        $name = strtolower($name);
        $constraint = is_string($version) ? $this->versionParser->parseConstraints($version) : $version;

        $policy = new DefaultPolicy();
        $repositorySet = new RepositorySet('dev');
        $repositorySet->allowInstalledRepositories();
        $repositorySet->addRepository($repos);

        $matchedPackage = null;
        $versions = array();
        if (PlatformRepository::isPlatformPackage($name)) {
            $pool = $repositorySet->createPoolWithAllPackages();
        } else {
            $pool = $repositorySet->createPoolForPackage($name);
        }
        $matches = $pool->whatProvides($name, $constraint);
        foreach ($matches as $index => $package) {
            // avoid showing the 9999999-dev alias if the default branch has no branch-alias set
            if ($package instanceof AliasPackage && $package->getVersion() === VersionParser::DEFAULT_BRANCH_ALIAS) {
                $package = $package->getAliasOf();
            }

            // select an exact match if it is in the installed repo and no specific version was required
            if (null === $version && $installedRepo->hasPackage($package)) {
                $matchedPackage = $package;
            }

            $versions[$package->getPrettyVersion()] = $package->getVersion();
            $matches[$index] = $package->getId();
        }

        // select preferred package according to policy rules
        if (!$matchedPackage && $matches && $preferred = $policy->selectPreferredPackages($pool, $matches)) {
            $matchedPackage = $pool->literalToPackage($preferred[0]);
        }

        return array($matchedPackage, $versions);
    }

    /**
     * Prints package info.
     *
     * @param array<string, string>    $versions
     * @param PackageInterface|null    $latestPackage
     *
     * @return void
     */
    protected function printPackageInfo(CompletePackageInterface $package, array $versions, InstalledRepository $installedRepo, PackageInterface $latestPackage = null): void
    {
        $io = $this->getIO();

        $this->printMeta($package, $versions, $installedRepo, $latestPackage ?: null);
        $this->printLinks($package, Link::TYPE_REQUIRE);
        $this->printLinks($package, Link::TYPE_DEV_REQUIRE, 'requires (dev)');

        if ($package->getSuggests()) {
            $io->write("\n<info>suggests</info>");
            foreach ($package->getSuggests() as $suggested => $reason) {
                $io->write($suggested . ' <comment>' . $reason . '</comment>');
            }
        }

        $this->printLinks($package, Link::TYPE_PROVIDE);
        $this->printLinks($package, Link::TYPE_CONFLICT);
        $this->printLinks($package, Link::TYPE_REPLACE);
    }

    /**
     * Prints package metadata.
     *
     * @param array<string, string>    $versions
     * @param PackageInterface|null    $latestPackage
     *
     * @return void
     */
    protected function printMeta(CompletePackageInterface $package, array $versions, InstalledRepository $installedRepo, PackageInterface $latestPackage = null): void
    {
        $io = $this->getIO();
        $io->write('<info>name</info>     : ' . $package->getPrettyName());
        $io->write('<info>descrip.</info> : ' . $package->getDescription());
        $io->write('<info>keywords</info> : ' . implode(', ', $package->getKeywords() ?: array()));
        $this->printVersions($package, $versions, $installedRepo);
        if ($latestPackage) {
            $style = $this->getVersionStyle($latestPackage, $package);
            $io->write('<info>latest</info>   : <'.$style.'>' . $latestPackage->getPrettyVersion() . '</'.$style.'>');
        } else {
            $latestPackage = $package;
        }
        $io->write('<info>type</info>     : ' . $package->getType());
        $this->printLicenses($package);
        $io->write('<info>homepage</info> : ' . $package->getHomepage());
        $io->write('<info>source</info>   : ' . sprintf('[%s] <comment>%s</comment> %s', $package->getSourceType(), $package->getSourceUrl(), $package->getSourceReference()));
        $io->write('<info>dist</info>     : ' . sprintf('[%s] <comment>%s</comment> %s', $package->getDistType(), $package->getDistUrl(), $package->getDistReference()));
        if ($installedRepo->hasPackage($package)) {
            $io->write('<info>path</info>     : ' . sprintf('%s', realpath($this->requireComposer()->getInstallationManager()->getInstallPath($package))));
        }
        $io->write('<info>names</info>    : ' . implode(', ', $package->getNames()));

        if ($latestPackage instanceof CompletePackageInterface && $latestPackage->isAbandoned()) {
            $replacement = ($latestPackage->getReplacementPackage() !== null)
                ? ' The author suggests using the ' . $latestPackage->getReplacementPackage(). ' package instead.'
                : null;

            $io->writeError(
                sprintf('<warning>Attention: This package is abandoned and no longer maintained.%s</warning>', $replacement)
            );
        }

        if ($package->getSupport()) {
            $io->write("\n<info>support</info>");
            foreach ($package->getSupport() as $type => $value) {
                $io->write('<comment>' . $type . '</comment> : '.$value);
            }
        }

        if ($package->getAutoload()) {
            $io->write("\n<info>autoload</info>");
            $autoloadConfig = $package->getAutoload();
            foreach ($autoloadConfig as $type => $autoloads) {
                $io->write('<comment>' . $type . '</comment>');

                if ($type === 'psr-0' || $type === 'psr-4') {
                    foreach ($autoloads as $name => $path) {
                        $io->write(($name ?: '*') . ' => ' . (is_array($path) ? implode(', ', $path) : ($path ?: '.')));
                    }
                } elseif ($type === 'classmap') {
                    $io->write(implode(', ', $autoloadConfig[$type]));
                }
            }
            if ($package->getIncludePaths()) {
                $io->write('<comment>include-path</comment>');
                $io->write(implode(', ', $package->getIncludePaths()));
            }
        }
    }

    /**
     * Prints all available versions of this package and highlights the installed one if any.
     *
     * @param array<string, string> $versions
     *
     * @return void
     */
    protected function printVersions(CompletePackageInterface $package, array $versions, InstalledRepository $installedRepo): void
    {
        $versions = array_keys($versions);
        $versions = Semver::rsort($versions);

        // highlight installed version
        if ($installedPackages = $installedRepo->findPackages($package->getName())) {
            foreach ($installedPackages as $installedPackage) {
                $installedVersion = $installedPackage->getPrettyVersion();
                $key = array_search($installedVersion, $versions);
                if (false !== $key) {
                    $versions[$key] = '<info>* ' . $installedVersion . '</info>';
                }
            }
        }

        $versions = implode(', ', $versions);

        $this->getIO()->write('<info>versions</info> : ' . $versions);
    }

    /**
     * print link objects
     *
     * @param string                   $linkType
     * @param string                   $title
     *
     * @return void
     */
    protected function printLinks(CompletePackageInterface $package, string $linkType, string $title = null): void
    {
        $title = $title ?: $linkType;
        $io = $this->getIO();
        if ($links = $package->{'get'.ucfirst($linkType)}()) {
            $io->write("\n<info>" . $title . "</info>");

            foreach ($links as $link) {
                $io->write($link->getTarget() . ' <comment>' . $link->getPrettyConstraint() . '</comment>');
            }
        }
    }

    /**
     * Prints the licenses of a package with metadata
     *
     * @return void
     */
    protected function printLicenses(CompletePackageInterface $package): void
    {
        $spdxLicenses = new SpdxLicenses();

        $licenses = $package->getLicense();
        $io = $this->getIO();

        foreach ($licenses as $licenseId) {
            $license = $spdxLicenses->getLicenseByIdentifier($licenseId); // keys: 0 fullname, 1 osi, 2 url

            if (!$license) {
                $out = $licenseId;
            } else {
                // is license OSI approved?
                if ($license[1] === true) {
                    $out = sprintf('%s (%s) (OSI approved) %s', $license[0], $licenseId, $license[2]);
                } else {
                    $out = sprintf('%s (%s) %s', $license[0], $licenseId, $license[2]);
                }
            }

            $io->write('<info>license</info>  : ' . $out);
        }
    }

    /**
     * Prints package info in JSON format.
     *
     * @param array<string, string>    $versions
     *
     * @return void
     */
    protected function printPackageInfoAsJson(CompletePackageInterface $package, array $versions, InstalledRepository $installedRepo, PackageInterface $latestPackage = null): void
    {
        $json = array(
            'name' => $package->getPrettyName(),
            'description' => $package->getDescription(),
            'keywords' => $package->getKeywords() ?: array(),
            'type' => $package->getType(),
            'homepage' => $package->getHomepage(),
            'names' => $package->getNames(),
        );

        $json = $this->appendVersions($json, $versions);
        $json = $this->appendLicenses($json, $package);

        if ($latestPackage) {
            $json['latest'] = $latestPackage->getPrettyVersion();
        } else {
            $latestPackage = $package;
        }

        if (null !== $package->getSourceType()) {
            $json['source'] = array(
                'type' => $package->getSourceType(),
                'url' => $package->getSourceUrl(),
                'reference' => $package->getSourceReference(),
            );
        }

        if (null !== $package->getDistType()) {
            $json['dist'] = array(
                'type' => $package->getDistType(),
                'url' => $package->getDistUrl(),
                'reference' => $package->getDistReference(),
            );
        }

        if ($installedRepo->hasPackage($package)) {
            $json['path'] = realpath($this->requireComposer()->getInstallationManager()->getInstallPath($package));
            if ($json['path'] === false) {
                unset($json['path']);
            }
        }

        if ($latestPackage instanceof CompletePackageInterface && $latestPackage->isAbandoned()) {
            $json['replacement'] = $latestPackage->getReplacementPackage();
        }

        if ($package->getSuggests()) {
            $json['suggests'] = $package->getSuggests();
        }

        if ($package->getSupport()) {
            $json['support'] = $package->getSupport();
        }

        $json = $this->appendAutoload($json, $package);

        if ($package->getIncludePaths()) {
            $json['include_path'] = $package->getIncludePaths();
        }

        $json = $this->appendLinks($json, $package);

        $this->getIO()->write(JsonFile::encode($json));
    }

    /**
     * @param array<string, string|string[]|null> $json
     * @param array<string, string> $versions
     * @return array<string, string|string[]|null>
     */
    private function appendVersions(array $json, array $versions): array
    {
        uasort($versions, 'version_compare');
        $versions = array_keys(array_reverse($versions));
        $json['versions'] = $versions;

        return $json;
    }

    /**
     * @param array<string, string|string[]|null> $json
     * @return array<string, string|string[]|null>
     */
    private function appendLicenses(array $json, CompletePackageInterface $package): array
    {
        if ($licenses = $package->getLicense()) {
            $spdxLicenses = new SpdxLicenses();

            $json['licenses'] = array_map(function ($licenseId) use ($spdxLicenses) {
                $license = $spdxLicenses->getLicenseByIdentifier($licenseId); // keys: 0 fullname, 1 osi, 2 url

                if (!$license) {
                    return $licenseId;
                }

                return array(
                    'name' => $license[0],
                    'osi' => $licenseId,
                    'url' => $license[2],
                );
            }, $licenses);
        }

        return $json;
    }

    /**
     * @param array<string, string|string[]|null> $json
     * @return array<string, string|string[]|null>
     */
    private function appendAutoload(array $json, CompletePackageInterface $package): array
    {
        if ($package->getAutoload()) {
            $autoload = array();

            foreach ($package->getAutoload() as $type => $autoloads) {
                if ($type === 'psr-0' || $type === 'psr-4') {
                    $psr = array();

                    foreach ($autoloads as $name => $path) {
                        if (!$path) {
                            $path = '.';
                        }

                        $psr[$name ?: '*'] = $path;
                    }

                    $autoload[$type] = $psr;
                } elseif ($type === 'classmap') {
                    $autoload['classmap'] = $autoloads;
                }
            }

            $json['autoload'] = $autoload;
        }

        return $json;
    }

    /**
     * @param array<string, string|string[]|null> $json
     * @return array<string, string|string[]|null>
     */
    private function appendLinks(array $json, CompletePackageInterface $package): array
    {
        foreach (Link::$TYPES as $linkType) {
            $json = $this->appendLink($json, $package, $linkType);
        }

        return $json;
    }

    /**
     * @param array<string, string|string[]|null> $json
     * @param string $linkType
     * @return array<string, string|string[]|null>
     */
    private function appendLink(array $json, CompletePackageInterface $package, string $linkType): array
    {
        $links = $package->{'get' . ucfirst($linkType)}();

        if ($links) {
            $json[$linkType] = array();

            foreach ($links as $link) {
                $json[$linkType][$link->getTarget()] = $link->getPrettyConstraint();
            }
        }

        return $json;
    }

    /**
     * Init styles for tree
     *
     * @return void
     */
    protected function initStyles(OutputInterface $output): void
    {
        $this->colors = array(
            'green',
            'yellow',
            'cyan',
            'magenta',
            'blue',
        );

        foreach ($this->colors as $color) {
            $style = new OutputFormatterStyle($color);
            $output->getFormatter()->setStyle($color, $style);
        }
    }

    /**
     * Display the tree
     *
     * @param array<int, array<string, string|mixed[]>> $arrayTree
     * @return void
     */
    protected function displayPackageTree(array $arrayTree): void
    {
        $io = $this->getIO();
        foreach ($arrayTree as $package) {
            $io->write(sprintf('<info>%s</info>', $package['name']), false);
            $io->write(' ' . $package['version'], false);
            $io->write(' ' . strtok($package['description'], "\r\n"));

            if (isset($package['requires'])) {
                $requires = $package['requires'];
                $treeBar = '├';
                $j = 0;
                $total = count($requires);
                foreach ($requires as $require) {
                    $requireName = $require['name'];
                    $j++;
                    if ($j === $total) {
                        $treeBar = '└';
                    }
                    $level = 1;
                    $color = $this->colors[$level];
                    $info = sprintf(
                        '%s──<%s>%s</%s> %s',
                        $treeBar,
                        $color,
                        $requireName,
                        $color,
                        $require['version']
                    );
                    $this->writeTreeLine($info);

                    $treeBar = str_replace('└', ' ', $treeBar);
                    $packagesInTree = array($package['name'], $requireName);

                    $this->displayTree($require, $packagesInTree, $treeBar, $level + 1);
                }
            }
        }
    }

    /**
     * Generate the package tree
     *
     * @return array<string, array<int, array<string, mixed[]|string>>|string|null>
     */
    protected function generatePackageTree(
        PackageInterface $package,
        InstalledRepository $installedRepo,
        RepositoryInterface $remoteRepos
    ): array {
        $requires = $package->getRequires();
        ksort($requires);
        $children = array();
        foreach ($requires as $requireName => $require) {
            $packagesInTree = array($package->getName(), $requireName);

            $treeChildDesc = array(
                'name' => $requireName,
                'version' => $require->getPrettyConstraint(),
            );

            $deepChildren = $this->addTree($requireName, $require, $installedRepo, $remoteRepos, $packagesInTree);

            if ($deepChildren) {
                $treeChildDesc['requires'] = $deepChildren;
            }

            $children[] = $treeChildDesc;
        }
        $tree = array(
            'name' => $package->getPrettyName(),
            'version' => $package->getPrettyVersion(),
            'description' => $package instanceof CompletePackageInterface ? $package->getDescription() : '',
        );

        if ($children) {
            $tree['requires'] = $children;
        }

        return $tree;
    }

    /**
     * Display a package tree
     *
     * @param array<string, array<int, array<string, mixed[]|string>>|string|null>|string $package
     * @param array<int, string|mixed[]> $packagesInTree
     * @param string $previousTreeBar
     * @param int $level
     *
     * @return void
     */
    protected function displayTree(
        $package,
        array $packagesInTree,
        string $previousTreeBar = '├',
        int $level = 1
    ): void {
        $previousTreeBar = str_replace('├', '│', $previousTreeBar);
        if (is_array($package) && isset($package['requires'])) {
            $requires = $package['requires'];
            $treeBar = $previousTreeBar . '  ├';
            $i = 0;
            $total = count($requires);
            foreach ($requires as $require) {
                $currentTree = $packagesInTree;
                $i++;
                if ($i === $total) {
                    $treeBar = $previousTreeBar . '  └';
                }
                $colorIdent = $level % count($this->colors);
                $color = $this->colors[$colorIdent];

                $circularWarn = in_array(
                    $require['name'],
                    $currentTree,
                    true
                ) ? '(circular dependency aborted here)' : '';
                $info = rtrim(sprintf(
                    '%s──<%s>%s</%s> %s %s',
                    $treeBar,
                    $color,
                    $require['name'],
                    $color,
                    $require['version'],
                    $circularWarn
                ));
                $this->writeTreeLine($info);

                $treeBar = str_replace('└', ' ', $treeBar);

                $currentTree[] = $require['name'];
                $this->displayTree($require, $currentTree, $treeBar, $level + 1);
            }
        }
    }

    /**
     * Display a package tree
     *
     * @param  string   $name
     * @param  string[] $packagesInTree
     * @return array<int, array<string, array<int, array<string, string>>|string>>
     */
    protected function addTree(
        string $name,
        Link $link,
        InstalledRepository $installedRepo,
        RepositoryInterface $remoteRepos,
        array $packagesInTree
    ): array {
        $children = array();
        list($package) = $this->getPackage(
            $installedRepo,
            $remoteRepos,
            $name,
            $link->getPrettyConstraint() === 'self.version' ? $link->getConstraint() : $link->getPrettyConstraint()
        );
        if (is_object($package)) {
            $requires = $package->getRequires();
            ksort($requires);
            foreach ($requires as $requireName => $require) {
                $currentTree = $packagesInTree;

                $treeChildDesc = array(
                    'name' => $requireName,
                    'version' => $require->getPrettyConstraint(),
                );

                if (!in_array($requireName, $currentTree, true)) {
                    $currentTree[] = $requireName;
                    $deepChildren = $this->addTree($requireName, $require, $installedRepo, $remoteRepos, $currentTree);
                    if ($deepChildren) {
                        $treeChildDesc['requires'] = $deepChildren;
                    }
                }

                $children[] = $treeChildDesc;
            }
        }

        return $children;
    }

    /**
     * @param string $updateStatus
     * @return string
     */
    private function updateStatusToVersionStyle(string $updateStatus): string
    {
        // 'up-to-date' is printed green
        // 'semver-safe-update' is printed red
        // 'update-possible' is printed yellow
        return str_replace(array('up-to-date', 'semver-safe-update', 'update-possible'), array('info', 'highlight', 'comment'), $updateStatus);
    }

    /**
     * @return string
     */
    private function getUpdateStatus(PackageInterface $latestPackage, PackageInterface $package): string
    {
        if ($latestPackage->getFullPrettyVersion() === $package->getFullPrettyVersion()) {
            return 'up-to-date';
        }

        $constraint = $package->getVersion();
        if (0 !== strpos($constraint, 'dev-')) {
            $constraint = '^'.$constraint;
        }
        if ($latestPackage->getVersion() && Semver::satisfies($latestPackage->getVersion(), $constraint)) {
            // it needs an immediate semver-compliant upgrade
            return 'semver-safe-update';
        }

        // it needs an upgrade but has potential BC breaks so is not urgent
        return 'update-possible';
    }

    /**
     * @param string $line
     *
     * @return void
     */
    private function writeTreeLine(string $line): void
    {
        $io = $this->getIO();
        if (!$io->isDecorated()) {
            $line = str_replace(array('└', '├', '──', '│'), array('`-', '|-', '-', '|'), $line);
        }

        $io->write($line);
    }

    /**
     * Given a package, this finds the latest package matching it
     */
<<<<<<< HEAD
    private function findLatestPackage(PackageInterface $package, Composer $composer, PlatformRepository $platformRepo, bool $minorOnly, bool $patchOnly, PlatformRequirementFilterInterface $platformReqFilter)
=======
    private function findLatestPackage(PackageInterface $package, Composer $composer, PlatformRepository $platformRepo, bool $minorOnly, PlatformRequirementFilterInterface $platformReqFilter): ?PackageInterface
>>>>>>> 575fbfb5
    {
        // find the latest version allowed in this repo set
        $name = $package->getName();
        $versionSelector = new VersionSelector($this->getRepositorySet($composer), $platformRepo);
        $stability = $composer->getPackage()->getMinimumStability();
        $flags = $composer->getPackage()->getStabilityFlags();
        if (isset($flags[$name])) {
            $stability = array_search($flags[$name], BasePackage::$stabilities, true);
        }

        $bestStability = $stability;
        if ($composer->getPackage()->getPreferStable()) {
            $bestStability = $package->getStability();
        }

        $targetVersion = null;
        if (0 === strpos($package->getVersion(), 'dev-')) {
            $targetVersion = $package->getVersion();
        }

        if ($targetVersion === null && $minorOnly) {
            $targetVersion = '^' . $package->getVersion();
        }

        if ($targetVersion === null && $patchOnly) {
            $trimmedVersion = rtrim($package->getVersion(), '.0');
            $targetVersion = '~' . $trimmedVersion;
        }

        $candidate = $versionSelector->findBestCandidate($name, $targetVersion, $bestStability, $platformReqFilter);
        while ($candidate instanceof AliasPackage) {
            $candidate = $candidate->getAliasOf();
        }

        return $candidate !== false ? $candidate : null;
    }

    /**
     * @return RepositorySet
     */
    private function getRepositorySet(Composer $composer): RepositorySet
    {
        if (!$this->repositorySet) {
            $this->repositorySet = new RepositorySet($composer->getPackage()->getMinimumStability(), $composer->getPackage()->getStabilityFlags());
            $this->repositorySet->addRepository(new CompositeRepository($composer->getRepositoryManager()->getRepositories()));
        }

        return $this->repositorySet;
    }

    /**
     * Find package requires and child requires
     *
     * @param  array<PackageInterface> $bucket
     * @return array<PackageInterface>
     */
    private function filterRequiredPackages(RepositoryInterface $repo, PackageInterface $package, array $bucket = array()): array
    {
        $requires = $package->getRequires();

        foreach ($repo->getPackages() as $candidate) {
            foreach ($candidate->getNames() as $name) {
                if (isset($requires[$name])) {
                    if (!in_array($candidate, $bucket, true)) {
                        $bucket[] = $candidate;
                        $bucket = $this->filterRequiredPackages($repo, $candidate, $bucket);
                    }
                    break;
                }
            }
        }

        return $bucket;
    }
}<|MERGE_RESOLUTION|>--- conflicted
+++ resolved
@@ -416,13 +416,8 @@
                 if ($showLatest && $showVersion) {
                     foreach ($packages[$type] as $package) {
                         if (is_object($package)) {
-<<<<<<< HEAD
                             $latestPackage = $this->findLatestPackage($package, $composer, $platformRepo, $showMinorOnly, $showPatchOnly, $platformReqFilter);
-                            if ($latestPackage === false) {
-=======
-                            $latestPackage = $this->findLatestPackage($package, $composer, $platformRepo, $showMinorOnly, $platformReqFilter);
                             if ($latestPackage === null) {
->>>>>>> 575fbfb5
                                 continue;
                             }
 
@@ -1295,11 +1290,7 @@
     /**
      * Given a package, this finds the latest package matching it
      */
-<<<<<<< HEAD
-    private function findLatestPackage(PackageInterface $package, Composer $composer, PlatformRepository $platformRepo, bool $minorOnly, bool $patchOnly, PlatformRequirementFilterInterface $platformReqFilter)
-=======
-    private function findLatestPackage(PackageInterface $package, Composer $composer, PlatformRepository $platformRepo, bool $minorOnly, PlatformRequirementFilterInterface $platformReqFilter): ?PackageInterface
->>>>>>> 575fbfb5
+    private function findLatestPackage(PackageInterface $package, Composer $composer, PlatformRepository $platformRepo, bool $minorOnly, bool $patchOnly, PlatformRequirementFilterInterface $platformReqFilter): ?PackageInterface
     {
         // find the latest version allowed in this repo set
         $name = $package->getName();
