<?php

/*
 * This file is part of Composer.
 *
 * (c) Nils Adermann <naderman@naderman.de>
 *     Jordi Boggiano <j.boggiano@seld.be>
 *
 * For the full copyright and license information, please view the LICENSE
 * file that was distributed with this source code.
 */

namespace Composer\Command;

use Composer\DependencyResolver\Request;
use Symfony\Component\Console\Input\InputInterface;
use Symfony\Component\Console\Input\InputArgument;
use Symfony\Component\Console\Input\InputOption;
use Symfony\Component\Console\Output\OutputInterface;
use Composer\Factory;
use Composer\Installer;
use Composer\Json\JsonFile;
use Composer\Json\JsonManipulator;
use Composer\Package\Version\VersionParser;
use Composer\Package\Loader\ArrayLoader;
use Composer\Package\BasePackage;
use Composer\Plugin\CommandEvent;
use Composer\Plugin\PluginEvents;
use Composer\Repository\CompositeRepository;
use Composer\Repository\PlatformRepository;
use Composer\IO\IOInterface;
use Composer\Util\Silencer;

/**
 * @author Jérémy Romey <jeremy@free-agent.fr>
 * @author Jordi Boggiano <j.boggiano@seld.be>
 */
class RequireCommand extends InitCommand
{
    private $newlyCreated;
    private $firstRequire;
    private $json;
    private $file;
    private $composerBackup;
    /** @var string file name */
    private $lock;
    /** @var ?string contents before modification if the lock file exists */
    private $lockBackup;

    protected function configure()
    {
        $this
            ->setName('require')
            ->setDescription('Adds required packages to your composer.json and installs them.')
            ->setDefinition(array(
                new InputArgument('packages', InputArgument::IS_ARRAY | InputArgument::OPTIONAL, 'Optional package name can also include a version constraint, e.g. foo/bar or foo/bar:1.0.0 or foo/bar=1.0.0 or "foo/bar 1.0.0"'),
                new InputOption('dev', null, InputOption::VALUE_NONE, 'Add requirement to require-dev.'),
                new InputOption('dry-run', null, InputOption::VALUE_NONE, 'Outputs the operations but will not execute anything (implicitly enables --verbose).'),
                new InputOption('prefer-source', null, InputOption::VALUE_NONE, 'Forces installation from package sources when possible, including VCS information.'),
                new InputOption('prefer-dist', null, InputOption::VALUE_NONE, 'Forces installation from package dist even for dev versions.'),
                new InputOption('fixed', null, InputOption::VALUE_NONE, 'Write fixed version to the composer.json.'),
                new InputOption('no-suggest', null, InputOption::VALUE_NONE, 'DEPRECATED: This flag does not exist anymore.'),
                new InputOption('no-progress', null, InputOption::VALUE_NONE, 'Do not output download progress.'),
                new InputOption('no-update', null, InputOption::VALUE_NONE, 'Disables the automatic update of the dependencies (implies --no-install).'),
                new InputOption('no-install', null, InputOption::VALUE_NONE, 'Skip the install step after updating the composer.lock file.'),
                new InputOption('no-scripts', null, InputOption::VALUE_NONE, 'Skips the execution of all scripts defined in composer.json file.'),
                new InputOption('update-no-dev', null, InputOption::VALUE_NONE, 'Run the dependency update with the --no-dev option.'),
                new InputOption('update-with-dependencies', 'w', InputOption::VALUE_NONE, 'Allows inherited dependencies to be updated, except those that are root requirements.'),
                new InputOption('update-with-all-dependencies', 'W', InputOption::VALUE_NONE, 'Allows all inherited dependencies to be updated, including those that are root requirements.'),
                new InputOption('with-dependencies', null, InputOption::VALUE_NONE, 'Alias for --update-with-dependencies'),
                new InputOption('with-all-dependencies', null, InputOption::VALUE_NONE, 'Alias for --update-with-all-dependencies'),
                new InputOption('ignore-platform-req', null, InputOption::VALUE_REQUIRED | InputOption::VALUE_IS_ARRAY, 'Ignore a specific platform requirement (php & ext- packages).'),
                new InputOption('ignore-platform-reqs', null, InputOption::VALUE_NONE, 'Ignore all platform requirements (php & ext- packages).'),
                new InputOption('prefer-stable', null, InputOption::VALUE_NONE, 'Prefer stable versions of dependencies.'),
                new InputOption('prefer-lowest', null, InputOption::VALUE_NONE, 'Prefer lowest versions of dependencies.'),
                new InputOption('sort-packages', null, InputOption::VALUE_NONE, 'Sorts packages when adding/updating a new dependency'),
                new InputOption('optimize-autoloader', 'o', InputOption::VALUE_NONE, 'Optimize autoloader during autoloader dump'),
                new InputOption('classmap-authoritative', 'a', InputOption::VALUE_NONE, 'Autoload classes from the classmap only. Implicitly enables `--optimize-autoloader`.'),
                new InputOption('apcu-autoloader', null, InputOption::VALUE_NONE, 'Use APCu to cache found/not-found classes.'),
                new InputOption('apcu-autoloader-prefix', null, InputOption::VALUE_REQUIRED, 'Use a custom prefix for the APCu autoloader cache. Implicitly enables --apcu-autoloader'),
            ))
            ->setHelp(
                <<<EOT
The require command adds required packages to your composer.json and installs them.

If you do not specify a package, composer will prompt you to search for a package, and given results, provide a list of
matches to require.

If you do not specify a version constraint, composer will choose a suitable one based on the available package versions.

If you do not want to install the new dependencies immediately you can call it with --no-update

Read more at https://getcomposer.org/doc/03-cli.md#require
EOT
            )
        ;
    }

    protected function execute(InputInterface $input, OutputInterface $output)
    {
        if (function_exists('pcntl_async_signals') && function_exists('pcntl_signal')) {
            pcntl_async_signals(true);
            pcntl_signal(SIGINT, array($this, 'revertComposerFile'));
            pcntl_signal(SIGTERM, array($this, 'revertComposerFile'));
            pcntl_signal(SIGHUP, array($this, 'revertComposerFile'));
        }

        $this->file = Factory::getComposerFile();
        $io = $this->getIO();

        if ($input->getOption('no-suggest')) {
            $io->writeError('<warning>You are using the deprecated option "--no-suggest". It has no effect and will break in Composer 3.</warning>');
        }

        $this->newlyCreated = !file_exists($this->file);
        if ($this->newlyCreated && !file_put_contents($this->file, "{\n}\n")) {
            $io->writeError('<error>'.$this->file.' could not be created.</error>');

            return 1;
        }
        // check for readability by reading the file as is_readable can not be trusted on network-mounts
        // see https://github.com/composer/composer/issues/8231 and https://bugs.php.net/bug.php?id=68926
        if (!is_readable($this->file) && false === Silencer::call('file_get_contents', $this->file)) {
            $io->writeError('<error>'.$this->file.' is not readable.</error>');

            return 1;
        }

        if (filesize($this->file) === 0) {
            file_put_contents($this->file, "{\n}\n");
        }

        $this->json = new JsonFile($this->file);
        $this->lock = Factory::getLockFile($this->file);
        $this->composerBackup = file_get_contents($this->json->getPath());
        $this->lockBackup = file_exists($this->lock) ? file_get_contents($this->lock) : null;

        // check for writability by writing to the file as is_writable can not be trusted on network-mounts
        // see https://github.com/composer/composer/issues/8231 and https://bugs.php.net/bug.php?id=68926
        if (!is_writable($this->file) && !Silencer::call('file_put_contents', $this->file, $this->composerBackup)) {
            $io->writeError('<error>'.$this->file.' is not writable.</error>');

            return 1;
        }

        if ($input->getOption('fixed') === true) {
            $config = $this->json->read();

            $packageType = empty($config['type']) ? 'library' : $config['type'];

            /**
             * @see https://github.com/composer/composer/pull/8313#issuecomment-532637955
             */
            if ($packageType !== 'project') {
                $io->writeError('<error>"--fixed" option is allowed for "project" package types only to prevent possible misuses.</error>');

                if (empty($config['type'])) {
                    $io->writeError('<error>If your package is not library, you should explicitly specify "type" parameter in composer.json.</error>');
                }

                return 1;
            }
        }

        $composer = $this->getComposer(true, $input->getOption('no-plugins'));
        $repos = $composer->getRepositoryManager()->getRepositories();

        $platformOverrides = $composer->getConfig()->get('platform') ?: array();
        // initialize $this->repos as it is used by the parent InitCommand
        $this->repos = new CompositeRepository(array_merge(
            array($platformRepo = new PlatformRepository(array(), $platformOverrides)),
            $repos
        ));

        if ($composer->getPackage()->getPreferStable()) {
            $preferredStability = 'stable';
        } else {
            $preferredStability = $composer->getPackage()->getMinimumStability();
        }

        try {
            $requirements = $this->determineRequirements(
                $input,
                $output,
                $input->getArgument('packages'),
                $platformRepo,
                $preferredStability,
                !$input->getOption('no-update'),
                $input->getOption('fixed')
            );
        } catch (\Exception $e) {
            if ($this->newlyCreated) {
                throw new \RuntimeException('No composer.json present in the current directory, this may be the cause of the following exception.', 0, $e);
            }

            throw $e;
        }

        $requireKey = $input->getOption('dev') ? 'require-dev' : 'require';
        $removeKey = $input->getOption('dev') ? 'require' : 'require-dev';
        $requirements = $this->formatRequirements($requirements);

        // validate requirements format
        $versionParser = new VersionParser();
        foreach ($requirements as $package => $constraint) {
            if (strtolower($package) === $composer->getPackage()->getName()) {
                $io->writeError(sprintf('<error>Root package \'%s\' cannot require itself in its composer.json</error>', $package));

                return 1;
            }
            $versionParser->parseConstraints($constraint);
        }

        $sortPackages = $input->getOption('sort-packages') || $composer->getConfig()->get('sort-packages');

        $this->firstRequire = $this->newlyCreated;
        if (!$this->firstRequire) {
            $composerDefinition = $this->json->read();
            if (empty($composerDefinition['require']) && empty($composerDefinition['require-dev'])) {
                $this->firstRequire = true;
            }
        }

        if (!$input->getOption('dry-run') && !$this->updateFileCleanly($this->json, $requirements, $requireKey, $removeKey, $sortPackages)) {
            $composerDefinition = $this->json->read();
            foreach ($requirements as $package => $version) {
                $composerDefinition[$requireKey][$package] = $version;
                unset($composerDefinition[$removeKey][$package]);
            }
            $this->json->write($composerDefinition);
        }

        $io->writeError('<info>'.$this->file.' has been '.($this->newlyCreated ? 'created' : 'updated').'</info>');

        if ($input->getOption('no-update')) {
            return 0;
        }

        try {
            return $this->doUpdate($input, $output, $io, $requirements, $requireKey, $removeKey);
        } catch (\Exception $e) {
            $this->revertComposerFile(false);
            throw $e;
        }
    }

    private function doUpdate(InputInterface $input, OutputInterface $output, IOInterface $io, array $requirements, $requireKey, $removeKey)
    {
        // Update packages
        $this->resetComposer();
        $composer = $this->getComposer(true, $input->getOption('no-plugins'));

        if ($input->getOption('dry-run')) {
            $rootPackage = $composer->getPackage();
            $links = array(
                'require' => $rootPackage->getRequires(),
                'require-dev' => $rootPackage->getDevRequires(),
            );
            $loader = new ArrayLoader();
            $newLinks = $loader->parseLinks($rootPackage->getName(), $rootPackage->getPrettyVersion(), BasePackage::$supportedLinkTypes[$requireKey]['description'], $requirements);
            $links[$requireKey] = array_merge($links[$requireKey], $newLinks);
            foreach ($requirements as $package => $constraint) {
                unset($links[$removeKey][$package]);
            }
            $rootPackage->setRequires($links['require']);
            $rootPackage->setDevRequires($links['require-dev']);
        }


        $updateDevMode = !$input->getOption('update-no-dev');
        $optimize = $input->getOption('optimize-autoloader') || $composer->getConfig()->get('optimize-autoloader');
        $authoritative = $input->getOption('classmap-authoritative') || $composer->getConfig()->get('classmap-authoritative');
        $apcuPrefix = $input->getOption('apcu-autoloader-prefix');
        $apcu = $apcuPrefix !== null || $input->getOption('apcu-autoloader') || $composer->getConfig()->get('apcu-autoloader');

        $updateAllowTransitiveDependencies = Request::UPDATE_ONLY_LISTED;
        $flags = '';
        if ($input->getOption('update-with-all-dependencies') || $input->getOption('with-all-dependencies')) {
            $updateAllowTransitiveDependencies = Request::UPDATE_LISTED_WITH_TRANSITIVE_DEPS;
            $flags .= ' --with-all-dependencies';
        } elseif ($input->getOption('update-with-dependencies') || $input->getOption('with-dependencies')) {
            $updateAllowTransitiveDependencies = Request::UPDATE_LISTED_WITH_TRANSITIVE_DEPS_NO_ROOT_REQUIRE;
            $flags .= ' --with-dependencies';
        }

        $io->writeError('<info>Running composer update '.implode(' ', array_keys($requirements)).$flags.'</info>');

        $commandEvent = new CommandEvent(PluginEvents::COMMAND, 'require', $input, $output);
        $composer->getEventDispatcher()->dispatch($commandEvent->getName(), $commandEvent);

        $composer->getInstallationManager()->setOutputProgress(!$input->getOption('no-progress'));

        $install = Installer::create($io, $composer);

        $ignorePlatformReqs = $input->getOption('ignore-platform-reqs') ?: ($input->getOption('ignore-platform-req') ?: false);

        $install
            ->setDryRun($input->getOption('dry-run'))
            ->setVerbose($input->getOption('verbose'))
            ->setPreferSource($input->getOption('prefer-source'))
            ->setPreferDist($input->getOption('prefer-dist'))
            ->setDevMode($updateDevMode)
            ->setRunScripts(!$input->getOption('no-scripts'))
            ->setOptimizeAutoloader($optimize)
            ->setClassMapAuthoritative($authoritative)
<<<<<<< HEAD
            ->setApcuAutoloader($apcu)
            ->setUpdate()
=======
            ->setApcuAutoloader($apcu, $apcuPrefix)
            ->setUpdate(true)
>>>>>>> 3c25d180
            ->setInstall(!$input->getOption('no-install'))
            ->setUpdateAllowTransitiveDependencies($updateAllowTransitiveDependencies)
            ->setIgnorePlatformRequirements($ignorePlatformReqs)
            ->setPreferStable($input->getOption('prefer-stable'))
            ->setPreferLowest($input->getOption('prefer-lowest'))
        ;

        // if no lock is present, or the file is brand new, we do not do a
        // partial update as this is not supported by the Installer
        if (!$this->firstRequire && $composer->getConfig()->get('lock')) {
            $install->setUpdateAllowList(array_keys($requirements));
        }

        $status = $install->run();
        if ($status !== 0) {
            $this->revertComposerFile(false);
        }

        return $status;
    }

    private function updateFileCleanly($json, array $new, $requireKey, $removeKey, $sortPackages)
    {
        $contents = file_get_contents($json->getPath());

        $manipulator = new JsonManipulator($contents);

        foreach ($new as $package => $constraint) {
            if (!$manipulator->addLink($requireKey, $package, $constraint, $sortPackages)) {
                return false;
            }
            if (!$manipulator->removeSubNode($removeKey, $package)) {
                return false;
            }
        }

        file_put_contents($json->getPath(), $manipulator->getContents());

        return true;
    }

    protected function interact(InputInterface $input, OutputInterface $output)
    {
        return;
    }

    public function revertComposerFile($hardExit = true)
    {
        $io = $this->getIO();

        if ($this->newlyCreated) {
            $io->writeError("\n".'<error>Installation failed, deleting '.$this->file.'.</error>');
            unlink($this->json->getPath());
            if (file_exists($this->lock)) {
                unlink($this->lock);
            }
        } else {
            $msg = ' to its ';
            if ($this->lockBackup) {
                $msg = ' and '.$this->lock.' to their ';
            }
            $io->writeError("\n".'<error>Installation failed, reverting '.$this->file.$msg.'original content.</error>');
            file_put_contents($this->json->getPath(), $this->composerBackup);
            if ($this->lockBackup) {
                file_put_contents($this->lock, $this->lockBackup);
            }
        }

        if ($hardExit) {
            exit(1);
        }
    }
}<|MERGE_RESOLUTION|>--- conflicted
+++ resolved
@@ -303,13 +303,8 @@
             ->setRunScripts(!$input->getOption('no-scripts'))
             ->setOptimizeAutoloader($optimize)
             ->setClassMapAuthoritative($authoritative)
-<<<<<<< HEAD
-            ->setApcuAutoloader($apcu)
-            ->setUpdate()
-=======
             ->setApcuAutoloader($apcu, $apcuPrefix)
             ->setUpdate(true)
->>>>>>> 3c25d180
             ->setInstall(!$input->getOption('no-install'))
             ->setUpdateAllowTransitiveDependencies($updateAllowTransitiveDependencies)
             ->setIgnorePlatformRequirements($ignorePlatformReqs)
