<?php

/*
 * This file is part of Composer.
 *
 * (c) Nils Adermann <naderman@naderman.de>
 *     Jordi Boggiano <j.boggiano@seld.be>
 *
 * For the full copyright and license information, please view the LICENSE
 * file that was distributed with this source code.
 */

namespace Composer\Command;

use Symfony\Component\Console\Input\InputInterface;
use Symfony\Component\Console\Input\InputOption;
use Symfony\Component\Console\Output\OutputInterface;
use Composer\Downloader\DvcsDownloaderInterface;
use Composer\Downloader\ChangeReportInterface;
use Composer\Plugin\CommandEvent;
use Composer\Plugin\PluginEvents;
use Composer\Script\ScriptEvents;

/**
 * @author Tiago Ribeiro <tiago.ribeiro@seegno.com>
 * @author Rui Marinho <rui.marinho@seegno.com>
 */
class StatusCommand extends Command
{
    protected function configure()
    {
        $this
            ->setName('status')
            ->setDescription('Show a list of locally modified packages')
            ->setDefinition(array(
                new InputOption('verbose', 'v|vv|vvv', InputOption::VALUE_NONE, 'Show modified files for each directory that contains changes.'),
            ))
            ->setHelp(<<<EOT
The status command displays a list of dependencies that have
been modified locally.

EOT
            )
        ;
    }

    protected function execute(InputInterface $input, OutputInterface $output)
    {
        // init repos
        $composer = $this->getComposer();

        $commandEvent = new CommandEvent(PluginEvents::COMMAND, 'status', $input, $output);
        $composer->getEventDispatcher()->dispatch($commandEvent->getName(), $commandEvent);

        $installedRepo = $composer->getRepositoryManager()->getLocalRepository();

        $dm = $composer->getDownloadManager();
        $im = $composer->getInstallationManager();

        // Dispatch pre-status-command
        $composer->getEventDispatcher()->dispatchCommandEvent(ScriptEvents::PRE_STATUS_CMD, true);

        $errors = array();
        $unpushedChanges = array();

        // list packages
        foreach ($installedRepo->getPackages() as $package) {
            $downloader = $dm->getDownloaderForInstalledPackage($package);

            if ($downloader instanceof ChangeReportInterface) {
                $targetDir = $im->getInstallPath($package);

                if ($changes = $downloader->getLocalChanges($package, $targetDir)) {
                    $errors[$targetDir] = $changes;
                }

                if ($downloader instanceof DvcsDownloaderInterface) {
                    if ($unpushed = $downloader->getUnpushedChanges($targetDir)) {
                        $unpushedChanges[$targetDir] = $unpushed;
                    }
                }
            }
        }

        // output errors/warnings
        if (!$errors && !$unpushed) {
            $output->writeln('<info>No local changes</info>');
        } else {

            if ($errors) {
                $output->writeln('<error>You have changes in the following dependencies:</error>');

                foreach ($errors as $path => $changes) {
                    if ($input->getOption('verbose')) {
                        $indentedChanges = implode("\n", array_map(function ($line) {
                            return '    ' . $line;
                        }, explode("\n", $changes)));
                        $output->writeln('<info>'.$path.'</info>:');
                        $output->writeln($indentedChanges);
                    } else {
                        $output->writeln($path);
                    }
                }
            }

            if ($unpushedChanges) {
                $output->writeln('<warning>You have unpushed changes on the current branch in the following dependencies:</warning>');

                foreach ($unpushedChanges as $path => $changes) {
                    if ($input->getOption('verbose')) {
                        $indentedChanges = implode("\n", array_map(function ($line) {
                            return '    ' . $line;
                        }, explode("\n", $changes)));
                        $output->writeln('<info>'.$path.'</info>:');
                        $output->writeln($indentedChanges);
                    } else {
                        $output->writeln($path);
                    }
                }
            }

            if (!$input->getOption('verbose')) {
                $output->writeln('Use --verbose (-v) to see modified files');
            }
        }

<<<<<<< HEAD
        // Dispatch post-status-command
        $composer->getEventDispatcher()->dispatchCommandEvent(ScriptEvents::POST_STATUS_CMD, true);

        return ($errors || $unpushedChanges) ? 1 : 0;
=======
        return ($errors ? 1 : 0) + ($unpushedChanges ? 2 : 0);
>>>>>>> cbc578a5
    }
}<|MERGE_RESOLUTION|>--- conflicted
+++ resolved
@@ -124,13 +124,9 @@
             }
         }
 
-<<<<<<< HEAD
         // Dispatch post-status-command
         $composer->getEventDispatcher()->dispatchCommandEvent(ScriptEvents::POST_STATUS_CMD, true);
 
-        return ($errors || $unpushedChanges) ? 1 : 0;
-=======
         return ($errors ? 1 : 0) + ($unpushedChanges ? 2 : 0);
->>>>>>> cbc578a5
     }
 }