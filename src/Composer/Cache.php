<?php

/*
 * This file is part of Composer.
 *
 * (c) Nils Adermann <naderman@naderman.de>
 *     Jordi Boggiano <j.boggiano@seld.be>
 *
 * For the full copyright and license information, please view the LICENSE
 * file that was distributed with this source code.
 */

namespace Composer;

use Composer\IO\IOInterface;
use Composer\Util\Filesystem;
use Composer\Util\Silencer;
use Symfony\Component\Finder\Finder;

/**
 * Reads/writes to a filesystem cache
 *
 * @author Jordi Boggiano <j.boggiano@seld.be>
 */
class Cache
{
    private static $cacheCollected = false;
    private $io;
    private $root;
    private $enabled = true;
    private $allowlist;
    private $filesystem;
    private $readOnly;

    /**
     * @param IOInterface $io
     * @param string      $cacheDir   location of the cache
     * @param string      $allowlist  List of characters that are allowed in path names (used in a regex character class)
     * @param Filesystem  $filesystem optional filesystem instance
     * @param bool        $readOnly   whether the cache is in readOnly mode
     */
    public function __construct(IOInterface $io, $cacheDir, $allowlist = 'a-z0-9.', Filesystem $filesystem = null, $readOnly = false)
    {
        $this->io = $io;
        $this->root = rtrim($cacheDir, '/\\') . '/';
        $this->allowlist = $allowlist;
        $this->filesystem = $filesystem ?: new Filesystem();
        $this->readOnly = (bool) $readOnly;

        if (!self::isUsable($cacheDir)) {
            $this->enabled = false;

            return;
        }

        if (
            (!is_dir($this->root) && !Silencer::call('mkdir', $this->root, 0777, true))
            || !is_writable($this->root)
        ) {
            $this->io->writeError('<warning>Cannot create cache directory ' . $this->root . ', or directory is not writable. Proceeding without cache</warning>');
            $this->enabled = false;
        }
    }

    /**
     * @param bool $readOnly
     */
    public function setReadOnly($readOnly)
    {
        $this->readOnly = (bool) $readOnly;
    }

    /**
     * @return bool
     */
    public function isReadOnly()
    {
        return $this->readOnly;
    }

    public static function isUsable($path)
    {
        return !preg_match('{(^|[\\\\/])(\$null|nul|NUL|/dev/null)([\\\\/]|$)}', $path);
    }

    public function isEnabled()
    {
        return $this->enabled;
    }

    public function getRoot()
    {
        return $this->root;
    }

    public function read($file)
    {
        if ($this->enabled) {
            $file = preg_replace('{[^'.$this->allowlist.']}i', '-', $file);
            if (file_exists($this->root . $file)) {
                $this->io->writeError('Reading '.$this->root . $file.' from cache', true, IOInterface::DEBUG);

                return file_get_contents($this->root . $file);
            }
        }

        return false;
    }

    public function write($file, $contents)
    {
        if ($this->enabled && !$this->readOnly) {
            $file = preg_replace('{[^'.$this->allowlist.']}i', '-', $file);

            $this->io->writeError('Writing '.$this->root . $file.' into cache', true, IOInterface::DEBUG);

            $tempFileName = $this->root . $file . uniqid('.', true) . '.tmp';
            try {
                return file_put_contents($tempFileName, $contents) !== false && rename($tempFileName, $this->root . $file);
            } catch (\ErrorException $e) {
                $this->io->writeError('<warning>Failed to write into cache: '.$e->getMessage().'</warning>', true, IOInterface::DEBUG);
                if (preg_match('{^file_put_contents\(\): Only ([0-9]+) of ([0-9]+) bytes written}', $e->getMessage(), $m)) {
                    // Remove partial file.
                    unlink($tempFileName);

                    $message = sprintf(
                        '<warning>Writing %1$s into cache failed after %2$u of %3$u bytes written, only %4$u bytes of free space available</warning>',
                        $tempFileName,
                        $m[1],
                        $m[2],
                        @disk_free_space(dirname($tempFileName))
                    );

                    $this->io->writeError($message);

                    return false;
                }

                throw $e;
            }
        }

        return false;
    }

    /**
     * Copy a file into the cache
     */
    public function copyFrom($file, $source)
    {
        if ($this->enabled && !$this->readOnly) {
            $file = preg_replace('{[^'.$this->allowlist.']}i', '-', $file);
            $this->filesystem->ensureDirectoryExists(dirname($this->root . $file));

            if (!file_exists($source)) {
<<<<<<< HEAD
                // David fix
                // Skip when source not exists, instead of write error and copy source
                echo "Skipping-Cache\n";
                return false;
=======
                // // David fix
                // // Skip when source not exists, instead of write error and copy source
                // echo "Skipping\n";
                // return false;
>>>>>>> bb02a010
                
                $this->io->writeError('<error>'.$source.' does not exist, can not write into cache</error>');
            } elseif ($this->io->isDebug()) {
                $this->io->writeError('Writing '.$this->root . $file.' into cache from '.$source);
            }

            return copy($source, $this->root . $file);
        }

        return false;
    }

    /**
     * Copy a file out of the cache
     */
    public function copyTo($file, $target)
    {
        if ($this->enabled) {
            $file = preg_replace('{[^'.$this->allowlist.']}i', '-', $file);
            if (file_exists($this->root . $file)) {
                try {
                    touch($this->root . $file, filemtime($this->root . $file), time());
                } catch (\ErrorException $e) {
                    // fallback in case the above failed due to incorrect ownership
                    // see https://github.com/composer/composer/issues/4070
                    Silencer::call('touch', $this->root . $file);
                }

                $this->io->writeError('Reading '.$this->root . $file.' from cache', true, IOInterface::DEBUG);

                return copy($this->root . $file, $target);
            }
        }

        return false;
    }

    public function gcIsNecessary()
    {
        return (!self::$cacheCollected && !mt_rand(0, 50));
    }

    public function remove($file)
    {
        if ($this->enabled) {
            $file = preg_replace('{[^'.$this->allowlist.']}i', '-', $file);
            if (file_exists($this->root . $file)) {
                return $this->filesystem->unlink($this->root . $file);
            }
        }

        return false;
    }

    public function clear()
    {
        if ($this->enabled) {
            $this->filesystem->emptyDirectory($this->root);

            return true;
        }

        return false;
    }

    public function gc($ttl, $maxSize)
    {
        if ($this->enabled) {
            $expire = new \DateTime();
            $expire->modify('-'.$ttl.' seconds');

            $finder = $this->getFinder()->date('until '.$expire->format('Y-m-d H:i:s'));
            foreach ($finder as $file) {
                $this->filesystem->unlink($file->getPathname());
            }

            $totalSize = $this->filesystem->size($this->root);
            if ($totalSize > $maxSize) {
                $iterator = $this->getFinder()->sortByAccessedTime()->getIterator();
                while ($totalSize > $maxSize && $iterator->valid()) {
                    $filepath = $iterator->current()->getPathname();
                    $totalSize -= $this->filesystem->size($filepath);
                    $this->filesystem->unlink($filepath);
                    $iterator->next();
                }
            }

            self::$cacheCollected = true;

            return true;
        }

        return false;
    }

    public function sha1($file)
    {
        if ($this->enabled) {
            $file = preg_replace('{[^'.$this->allowlist.']}i', '-', $file);
            if (file_exists($this->root . $file)) {
                return sha1_file($this->root . $file);
            }
        }

        return false;
    }

    public function sha256($file)
    {
        if ($this->enabled) {
            $file = preg_replace('{[^'.$this->allowlist.']}i', '-', $file);
            if (file_exists($this->root . $file)) {
                return hash_file('sha256', $this->root . $file);
            }
        }

        return false;
    }

    protected function getFinder()
    {
        return Finder::create()->in($this->root)->files();
    }
}<|MERGE_RESOLUTION|>--- conflicted
+++ resolved
@@ -153,17 +153,10 @@
             $this->filesystem->ensureDirectoryExists(dirname($this->root . $file));
 
             if (!file_exists($source)) {
-<<<<<<< HEAD
                 // David fix
                 // Skip when source not exists, instead of write error and copy source
                 echo "Skipping-Cache\n";
                 return false;
-=======
-                // // David fix
-                // // Skip when source not exists, instead of write error and copy source
-                // echo "Skipping\n";
-                // return false;
->>>>>>> bb02a010
                 
                 $this->io->writeError('<error>'.$source.' does not exist, can not write into cache</error>');
             } elseif ($this->io->isDebug()) {
