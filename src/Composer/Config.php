--- conflicted
+++ resolved
@@ -84,11 +84,8 @@
         'gitlab-token' => [],
         'http-basic' => [],
         'bearer' => [],
-<<<<<<< HEAD
         'bump-after-update' => false,
-=======
         'allow-missing-requirements' => false,
->>>>>>> 17930441
     ];
 
     /** @var array<string, mixed> */
