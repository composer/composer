<<<<<<< HEAD
### [2.0.0-?] 2020-??

  * Breaking: This is a major release and while we tried to keep things compatible for most users, you might want to have a look at the [UPGRADE](UPGRADE-2.0.md) guides
  * Many CPU and memory performance improvements
  * The update command is now much more deterministic as it does not take the already installed packages into account
  * Package installation now performs all network operations first before doing any changes on disk, to reduce the chances of ending up with a partially updated vendor dir
  * Partial updates and require/remove are now much faster as they only load the metadata required for the updated packages
  * Added a [platform-check step](doc/07-runtime.md#platform-check) when vendor/autoload.php gets initialized which checks the current PHP version/extensions match what is expected and fails hard otherwise. Can be disabled with the platform-check config option
  * Added a [`Composer\InstalledVersions`](doc/07-runtime.md#installed-versions) class which is autoloaded in every project and lets you check which packages/versions are present at runtime
  * Added a `composer-runtime-api` virtual package which you can require (as e.g. `^2.0`) to ensure things like the InstalledVersions class above are present. It will effectively force people to use Composer 2.x to install your project
  * Added support for parallel downloads of package metadata and zip files, this requires that the curl extension is present and we thus strongly recommend enabling curl
  * Added much clearer dependency resolution error reporting for common error cases
  * Added support for TTY mode on Linux/OSX/WSL so that script handlers now run in interactive mode
  * Added `only`, `exclude` and `canonical` options to all repositories, see [repository priorities](https://getcomposer.org/repoprio) for details
  * Added support for lib-zip platform package
  * Added `pre-operations-exec` event to be fired before the packages get installed/upgraded/removed
  * Added `pre-pool-create` event to be fired before the package pool for the dependency solver is created, which lets you modify the list of packages going in
  * Added `post-file-download` event to be fired after package dist files are downloaded, which lets you do additional checks on the files
  * Added --unused flag to `remove` command to make sure any packages which are not needed anymore get removed
  * Added --dry-run flag to `require` and `remove` commands
  * Added --no-install flag to `update`, `require` and `remove` commands to disable the install step and only do the update step (composer.lock file update)
  * Added --with-dependencies and --with-all-dependencies flag aliases to `require` and `remove` commands for consistency with `update`
  * Added more info to `vendor/composer/installed.json`, a dev key stores whether dev requirements were installed, and every package now has an install-path key with its install location
  * Added COMPOSER_DISABLE_NETWORK which if set makes Composer do its best to run offline. This can be useful when you have poor connectivity or to do benchmarking without network jitter
  * Added --json and --merge flags to `config` command to allow editing complex `extra.*` values by using json as input
  * Added confirmation prompt when running Composer as superuser in interactive mode
  * Added --no-check-version to `validate` command to remove the warning in case the version is defined
  * Fixed suggest output being very spammy, it now is only one line long and shows more rarely
  * Fixed conflict rules like e.g. >=5 from matching dev-master, as it is not normalized to 9999999-dev internally anymore
=======
### [1.10.6] 2020-05-06

  * Fixed version guessing to take composer-runtime-api and composer-plugin-api requirements into account to avoid selecting packages which require Composer 2
  * Fixed package name validation to allow several dashes following each other
  * Fixed post-status-cmd script not firing when there were no changes to be displayed
  * Fixed composer-runtime-api support on Composer 1.x, the package is now present as 1.0.0
  * Fixed support for composer show --name-only --self
  * Fixed detection of GitLab URLs when handling authentication in some cases
>>>>>>> ff27fdf4

### [1.10.5] 2020-04-10

  * Fixed self-update on PHP <5.6, seriously please upgrade people, it's time
  * Fixed 1.10.2 regression with PATH resolution in scripts

### [1.10.4] 2020-04-09

  * Fixed 1.10.2 regression in path symlinking with absolute path repos

### [1.10.3] 2020-04-09

  * Fixed invalid --2 flag warning in `self-update` when no channel is requested

### [1.10.2] 2020-04-09

  * Added --1 flag to `self-update` command which can be added to automated self-update runs to make sure it won't automatically jump to 2.0 once that is released
  * Fixed path repository symlinks being made relative when the repo url is defined as absolute paths
  * Fixed potential issues when using "composer ..." in scripts and composer/composer was also required in the project
  * Fixed 1.10.0 regression when downloading GitHub archives from non-API URLs
  * Fixed handling of malformed info in fund command
  * Fixed Symfony5 compatibility issues in a few commands

### [1.10.1] 2020-03-13

  * Fixed path repository warning on empty path when using wildcards
  * Fixed superfluous warnings when generating optimized autoloaders

### [1.10.0] 2020-03-10

  * Added `bearer` auth config to authenticate using `Authorization: Bearer <token>` headers
  * Added `plugin-api-version` in composer.lock so third-party tools can know which Composer version was used to generate a lock file
  * Fixed composer fund command and funding info parsing to be more useful
  * Fixed issue where --no-dev autoload generation was excluding some packages which should not have been excluded
  * Fixed 1.10-RC regression in create project's handling of absolute paths

### [1.10.0-RC] 2020-02-14

  * Breaking: `composer global exec ...` now executes the process in the current working directory instead of executing it in the global directory.
  * Warning: Added a warning when class names are being loaded by a PSR-4 or PSR-0 rule only due to classmap optimization, but would not otherwise be autoloadable. Composer 2.0 will stop autoloading these classes so make sure you fix your autoload configs.
  * Added new funding key to composer.json to describe ways your package's maintenance can be funded. This reads info from GitHub's FUNDING.yml by default so better configure it there so it shows on GitHub and Composer/Packagist
  * Added `composer fund` command to show funding info of your dependencies
  * Added support for --format=json output for show command when showing a single package
  * Added support for configuring suggestions using config command, e.g. `composer config suggest.foo/bar some text`
  * Added support for configuring fine-grained preferred-install using config command, e.g. `composer config preferred-install.foo/* dist`
  * Added `@putenv` script handler to set environment variables from composer.json for following scripts
  * Added `lock` option that can be set to false, in which case no composer.lock file will be generated
  * Added --add-repository flag to create-project command which will persist the repo given in --repository into the composer.json of the package being installed
  * Added support for IPv6 addresses in NO_PROXY
  * Added package homepage display in the show command
  * Added debug info about HTTP authentications
  * Added Symfony 5 compatibility
  * Added --fixed flag to require command to make it use a fixed constraint instead of a ^x.y constraint when adding the requirement
  * Fixed exclude-from-classmap matching subsets of directories e.g. foo/ was excluding foobar/
  * Fixed archive command to persist file permissions inside the zip files
  * Fixed init/require command to avoid suggesting packages which are already selected in the search results
  * Fixed create-project UX issues
  * Fixed filemtime for vendor/composer/* files is now only changing when the files actually change
  * Fixed issues detecting docker environment with an active open_basedir

### [1.9.3] 2020-02-04

  * Fixed GitHub deprecation of access_token query parameter, now using Authorization header

### [1.9.2] 2020-01-14

  * Fixed minor git driver bugs
  * Fixed schema validation for version field to allow dev-* versions too
  * Fixed external processes' output being formatted even though it should not
  * Fixed issue with path repositories when trying to install feature branches

### [1.9.1] 2019-11-01

  * Fixed various credential handling issues with gitlab and github
  * Fixed credentials being present in git remotes in Composer cache and vendor directory when not using SSH keys
  * Fixed `composer why` not listing replacers as a reason something is present
  * Fixed various PHP 7.4 compatibility issues
  * Fixed root warnings always present in Docker containers, setting COMPOSER_ALLOW_SUPERUSER is not necessary anymore
  * Fixed GitHub access tokens leaking into debug-verbosity output
  * Fixed several edge case issues detecting GitHub, Bitbucket and GitLab repository types
  * Fixed Composer asking if you want to use a composer.json in a parent directory when ran in non-interactive mode
  * Fixed classmap autoloading issue finding classes located within a few non-PHP context blocks (?>...<?php)

### [1.9.0] 2019-08-02

  * Breaking: artifact repositories with URLs containing port numbers and requiring authentication now require you to configure http-basic auth for the `host:port` pair explicitly
  * Added a `--no-cache` flag available on all commands to run with the cache disabled
  * Added PHP_BINARY as env var pointing to the PHP process when executing Composer scripts as shell scripts
  * Added a `use-github-api` config option which can set the `no-api` flag on all GitHub VCS repositories declared
  * Added a static helper you can preprend to a script to avoid process timeouts, `"Composer\\Config::disableProcessTimeout"`
  * Added Event::getOriginatingEvent to retrieve an event's original event when a script handler forwards to another one
  * Added support for autoloading directly from a phar file
  * Fixed loading order of plugins to always initialize them in order of dependencies
  * Fixed various network-mount related issues
  * Fixed --ignore-platform-reqs not ignoring conflict rules against platform packages

### [1.8.6] 2019-06-11

  * Fixed handling of backslash-escapes handling in composer.json when using the require command
  * Fixed create-project not following classmap-authoritative and apcu-autoloader config values
  * Fixed HHVM version warning showing up in some cases when it was not in use

### [1.8.5] 2019-04-09

  * HHVM 4.0 is no longer compatible with Composer. Please use PHP instead going forward.
  * Added forward compatibility with upcoming 2.0 changes
  * Fixed support for PHP 7.3-style heredoc/nowdoc syntax changes in autoload generation
  * Fixed require command usage when combined with --ignore-platform-reqs
  * Fixed and cleaned up various Windows junctions handling issues

### [1.8.4] 2019-02-11

  * Fixed long standing solver bug leading to odd solving issues in edge cases, see #7946
  * Fixed HHVM support for upcoming releases
  * Fixed unix proxy for binaries to be POSIX compatible instead of breaking some shells
  * Fixed invalid deprecation warning for composer-plugin-api
  * Fixed edge case issues with Windows junctions when working with path repositories

### [1.8.3] 2019-01-30

  * Fixed regression when executing partial updates

### [1.8.2] 2019-01-29

  * Fixed invalid deprecation warning for ext-pdo_mysql and similar
  * Updated to latest xdebug-handler

### [1.8.1] 2019-01-29

  * Deprecated support for non-standard package names (anything with uppercase, or no / in it). Make sure to follow the warnings if you see any to avoid problems in 2.0.
  * Fixed some packages missing from the autoloader config when installing with --no-dev
  * Fixed support for cloning GitLab repos using OAuth tokens instead of SSH keys
  * Fixed metapackage installs/updates missing from output
  * Fixed --with-dependencies / --with-all-dependencies not updating some packages in some edge cases
  * Fixed compatibility with Symfony 4.2 deprecations
  * Fixed temp dir not being cleaned up on download error while archiving packages
  * Updated to latest ca-bundle

### [1.8.0] 2018-12-03

  * Changed `post-package-install` / `post-package-update` event to be fired *after* the lock file has been updated as opposed to before
  * Added support for removing packages using a wildcard with the `remove` command, e.g. `composer remove foo/*`
  * Added `chat` to the list of `support` channels you can list in composer.json
  * Added signal handling on require command to restore the composer.json in case of abort
  * Added `--ignore` to `outdated` command to pass one or more packages that you do not want to be listed
  * Added `--no-dev` to `check-platform-reqs` command to skip dev requirements even if they are installed
  * Added support for running plugin commands from sub-directories within a project much like other Composer commands
  * Added support for running Composer via phpdbg
  * Added `lib-imagick` platform package
  * Fixed validate command always checking for disabled checks when used with `--strict`

### [1.7.3] 2018-11-01

  * Fixed handling of replace/conflict rules. This may affect dependency resolution in some edge cases.
  * Fixed Bitbucket API support and migrated all calls to API v2 as v1 is deprecated
  * Fixed support for lib-openssl 1.1.1 having only lowercase algorithm names
  * Fixed escaping of URLs in Perforce and Svn drivers
  * Fixed `show` command not respecting `--path` when a single package name was given
  * Fixed regression in 1.7.2's handling of metapackages

### [1.7.2] 2018-08-16

  * Fixed reporting of authentication/rate limiting issues for GitHub API access
  * Fixed `create-project` not checking the checking the latest commit out when a cache was already present
  * Fixed reporting of errors when `global` command can not switch the working directory
  * Fixed PHP 5.3 JSON encoding issues with complex unicode character sequences
  * Updated to latest ca-bundle and xdebug-handler projects, see related changelogs

### [1.7.1] 2018-08-07

  * Fixed issue autoloading plugins in require-dev in some conditions
  * Fixed handling of SSL to repo.packagist.org on very old PHP versions

### [1.7.0] 2018-08-03

  * Added the overridden platform config's PHP version in the `diagnose` command output
  * Fixed --no-plugins not being respected in a few commands
  * Fixed 1.7.0-RC regression in output showing <warn> instead of proper colors
  * Fixed 1.7.0-RC regression in output missing "Loading from cache" output on package install

### [1.7.0-RC] 2018-07-24

  * Changed default repository URL from packagist.org to repo.packagist.org, this might affect people with strict firewall rules
  * Changed output from Updating to Downgrading when performing package downgrades, this might affect anything parsing output
  * Several minor performance improvements
  * Added basic authentication support for mercurial repos
  * Added explicit `i` and `u` aliases for the `install` and `update` commands
  * Added support for `show` command to output json format with --tree
  * Added support for {glob,braces} support in the path repository's path argument
  * Added support in `status` command for showing diffs in vendor dir even for packages installed as dist/zip archives
  * Added `--remove-vcs` flag to `create-project` command to avoid prompting for keeping VCS files
  * Added `--no-secure-http` flag to `create-project` command to bypass https (use at your own risk)
  * Added `pre-command-run` event that lets plugins modify arguments
  * Added RemoteFilesystem::getRemoteContents extension point
  * Fixed setting scripts via `config` command

### [1.6.5] 2018-05-04

  * Fixed regression in 1.6.4 causing strange update behaviors with dev packages
  * Fixed regression in 1.6.4 color support detection for Windows
  * Fixed issues dealing with broken symlinks when switching branches and using path repositories
  * Fixed JSON schema for package repositories
  * Fixed issues on computers set to Turkish locale
  * Fixed classmap parsing of files using short-open-tags when they are disabled in php

### [1.6.4] 2018-04-13

  * Security fixes in some edge case scenarios, recommended update for all users
  * Fixed regression in version guessing of path repositories
  * Fixed removing aliased packages from the repository, which might resolve some odd update bugs
  * Fixed updating of package URLs for GitLab
  * Fixed run-script --list failing when script handlers were defined
  * Fixed init command not respecting the current php version when selecting package versions
  * Fixed handling of uppercase package names in why/why-not commands
  * Fixed exclude-from-classmap symlink handling
  * Fixed filesystem permissions of PEAR binaries
  * Improved performance of subversion repos
  * Other minor fixes

### [1.6.3] 2018-01-31

  * Fixed GitLab downloads failing in some edge cases
  * Fixed ctrl-C handling during create-project
  * Fixed GitHub VCS repositories not prompting for a token in some conditions
  * Fixed SPDX license identifiers being case sensitive
  * Fixed and clarified a few dependency resolution error reporting strings
  * Fixed SVN commit log fetching in verbose mode when using private repositories

### [1.6.2] 2018-01-05

  * Fixed more autoloader regressions
  * Fixed support for updating dist refs in gitlab URLs

### [1.6.1] 2018-01-04

  * Fixed upgrade regression due to some autoloader cleanups
  * Fixed some overly loose version constraints

### [1.6.0] 2018-01-04

  * Added support for SPDX license identifiers v3.0, deprecates GPL/LGPL/AGPL identifiers, which should now have a `-only` or `-or-later` suffix added.
  * Added support for COMPOSER_MEMORY_LIMIT env var to make Composer set the PHP memory limit explicitly
  * Added support for simple strings for the `bin`
  * Fixed `check-platform-reqs` bug in version checking

### [1.6.0-RC] 2017-12-19

  * Improved performance of installs and updates from git clones when checking out known commits
  * Added `check-platform-reqs` command that checks that your PHP and extensions versions match the platform requirements of the installed packages
  * Added `--with-all-dependencies` to the `update` and `require` commands which updates all dependencies of the listed packages, including those that are direct root requirements
  * Added `scripts-descriptions` key to composer.json to customize the description and document your custom commands
  * Added support for the uppercase NO_PROXY env var
  * Added support for COMPOSER_DEFAULT_{AUTHOR,LICENSE,EMAIL,VENDOR} env vars to pre-populate init command values
  * Added support for local fossil repositories
  * Added suggestions for alternative spellings when entering packages in `init` and `require` commands and nothing can be found
  * Fixed installed.json data to be sorted alphabetically by package name
  * Fixed compatibility with Symfony 4.x components that Composer uses

### [1.5.6] - 2017-12-18

  * Fixed root package version guessed when a tag is checked out
  * Fixed support for GitLab repos hosted on non-standard ports
  * Fixed regression in require command when requiring unstable packages, part 3

### [1.5.5] - 2017-12-01

  * Fixed regression in require command when requiring unstable packages, part 2

### [1.5.4] - 2017-12-01

  * Fixed regression in require command when requiring unstable packages

### [1.5.3] - 2017-11-30

  * Fixed require/remove commands reverting the composer.json change when a non-solver-related error occurs
  * Fixed GitLabDriver to support installations of GitLab not at the root of the domain
  * Fixed create-project not following the optimize-autoloader flag of the root package
  * Fixed Authorization header being forwarded across domains after a redirect
  * Improved some error messages for clarity

### [1.5.2] - 2017-09-11

  * Fixed GitLabDriver looping endlessly in some conditions
  * Fixed GitLabDriver support for unauthenticated requests
  * Fixed GitLab zip downloads not triggering credentials prompt if unauthenticated
  * Fixed path repository support of COMPOSER_ROOT_VERSION, it now applies to all path repos within the same git repository
  * Fixed path repository handling of copies to avoid copying VCS files and others
  * Fixed sub-directory call to ignore list and create-project commands as well as calls to Composer using --working-dir
  * Fixed invalid warning appearing when calling `remove` on an non-stable package

### [1.5.1] - 2017-08-09

  * Fixed regression in GitLabDriver with repos containing >100 branches or tags
  * Fixed sub-directory call support to respect the COMPOSER env var

### [1.5.0] - 2017-08-08

  * Changed the package install order to ensure that plugins are always installed as soon as possible
  * Added ability to call composer from within sub-directories of a project
  * Added support for GitLab API v4
  * Added support for GitLab sub-groups
  * Added some more rules to composer validate
  * Added support for reading the `USER` env when guessing the username in `composer init`
  * Added warning when uncompressing files with the same name but difference cases on case insensitive filesystems
  * Added `htaccess-protect` option / `COMPOSER_HTACCESS_PROTECT` env var to disable the .htaccess creation in home dir (defaults to true)
  * Improved `clear-cache` command
  * Minor improvements/fixes and many documentation updates

### [1.4.3] - 2017-08-06

  * Fixed GitLab URLs
  * Fixed root package version detection using latest git versions
  * Fixed inconsistencies in date format in composer.lock when installing from source
  * Fixed Mercurial support regression
  * Fixed exclude-from-classmap not being applied when autoloading files for Composer plugins
  * Fixed exclude-from-classmap being ignored when cwd has the wrong case on case insensitive filesystems
  * Fixed several other minor issues

### [1.4.2] - 2017-05-17

  * Fixed Bitbucket API handler parsing old deleted branches in hg repos
  * Fixed regression in gitlab downloads
  * Fixed output inconsistencies
  * Fixed unicode handling in `init` command for author names
  * Fixed useless warning when doing partial updates/removes on packages that are not currently installed
  * Fixed Xdebug disabling issue when combined with disable_functions and allow_url_fopen CLI overrides

### [1.4.1] - 2017-03-10

  * Fixed `apcu-autoloader` config option being ignored in `dump-autoload` command
  * Fixed json validation not allowing boolean for trunk-path, branches-path and tags-path in svn repos
  * Fixed json validation not allowing repository URLs without scheme

### [1.4.0] - 2017-03-08

  * Improved memory usage of dependency solver
  * Added `--format json` option to the `outdated` and `show` command to get machine readable package listings
  * Added `--ignore-filters` flag to `archive` command to bypass the .gitignore and co
  * Added support for `outdated` output without ansi colors
  * Added support for Bitbucket API v2
  * Changed the require command to follow minimum-stability / prefer-stable values when picking a version
  * Fixed regression when using composer in a Mercurial repository

### [1.3.3] - 2017-03-08

  * **Capifony users beware**: This release has output format tweaks that mess up capifony interactive mode, see #6233
  * Improved baseline psr-4 autoloader performance for projects with many nested namespaces configured
  * Fixed issues with gitlab API access when the token had insufficient permissions
  * Fixed some HHVM strict type issues
  * Fixed version guessing of headless git checkouts in some conditions
  * Fixed compatibility with subversion 1.8
  * Fixed version guessing not working with svn/hg
  * Fixed script/exec errors not being output correctly
  * Fixed PEAR repository bug with pear.php.net

### [1.3.2] - 2017-01-27

  * Added `COMPOSER_BINARY` env var that is defined within the scope of a Composer run automatically with the path to the phar file
  * Fixed create-project ending in a detached HEAD when installing aliased packages
  * Fixed composer show not returning non-zero exit code when the package does not exist
  * Fixed `@composer` handling in scripts when --working-dir is used together with it
  * Fixed private-GitLab handling of repos with dashes in them

### [1.3.1] - 2017-01-07

  * Fixed dist downloads from Bitbucket
  * Fixed some regressions related to xdebug disabling
  * Fixed `--minor-only` flag in `outdated` command
  * Fixed handling of config.platform.php which did not replace other php-* package's versions

### [1.3.0] - 2016-12-24

  * Fixed handling of annotated git tags vs lightweight tags leading to useless updates sometimes
  * Fixed ext-xdebug not being require-able anymore due to automatic xdebug disabling
  * Fixed case insensitivity of remove command

### [1.3.0-RC] - 2016-12-11

  * Added workaround for xdebug performance impact by restarting PHP without xdebug automatically in case it is enabled
  * Added `--minor-only` to the `outdated` command to only show updates to minor versions and ignore new major versions
  * Added `--apcu-autoloader` to the `update`/`install` commands and `--apcu` to `dump-autoload` to enable an APCu-caching autoloader, which can be more efficient than --classmap-authoritative if you attempt to autoload many classes that do not exist, or if you can not use authoritative classmaps for some reason
  * Added summary of operations to be executed before they run, and made execution output more compact
  * Added `php-debug` and `php-zts` virtual platform packages
  * Added `gitlab-token` auth config for GitLab private tokens
  * Added `--strict` to the `outdated` command to return a non-zero exit code when there are outdated packages
  * Added ability to call php scripts using the current php interpreter (instead of finding php in PATH by default) in script handlers via `@php ...`
  * Added `COMPOSER_ALLOW_XDEBUG` env var to circumvent the Xdebug-disabling behavior
  * Added `COMPOSER_MIRROR_PATH_REPOS` env var to force mirroring of path repositories vs symlinking
  * Added `COMPOSER_DEV_MODE` env var that is set by Composer to forward the dev mode to script handlers
  * Fixed support for git 2.11
  * Fixed output from zip and rar leaking out when an error occurred
  * Removed `hash` from composer.lock, only `content-hash` is now used which should reduce conflicts
  * Minor fixes and performance improvements

### [1.2.4] - 2016-12-06

  * Fixed regression in output handling of scripts from 1.2.3
  * Fixed support for LibreSSL detection as lib-openssl
  * Fixed issue with Zend Guard in the autoloader bootstrapping
  * Fixed support for loading partial provider repositories

### [1.2.3] - 2016-12-01

  * Fixed bug in HgDriver failing to identify BitBucket repositories
  * Fixed support for loading partial provider repositories

### [1.2.2] - 2016-11-03

  * Fixed selection of packages based on stability to be independent from package repository order
  * Fixed POST_DEPENDENCIES_SOLVING not containing some operations in edge cases
  * Fixed issue handling GitLab URLs containing dots and other special characters
  * Fixed issue on Windows when running composer at the root of a drive
  * Minor fixes

### [1.2.1] - 2016-09-12

  * Fixed edge case issues with the static autoloader
  * Minor fixes

### [1.2.0] - 2016-07-19

  * Security: Fixed [httpoxy](https://httpoxy.org/) vulnerability
  * Fixed `home` command to avoid rogue output on unix
  * Fixed output of git clones to clearly state when clones are from cache
  * (from 1.2 RC) Fixed ext-network-ipv6 to be php-ipv6

### [1.2.0-RC] - 2016-07-04

  * Added caching of git repositories if you have git 2.3+ installed. Repositories will now be cached once and then cloned from local cache so subsequent installs should be faster
  * Added detection of HEAD changes to the `status` command. If you `git checkout X` in a vendor directory for example it will tell you that it is not at the version that was installed
  * Added a virtual `php-ipv6` extension to require PHP compiled with IPv6 support
  * Added `--no-suggest` to `install` and `update` commands to skip output of suggestions at the end
  * Added `--type` to the `search` command to restrict to a given package type
  * Added fossil support as alternative to git/svn/.. for package downloads
  * Improved BitBucket OAuth support
  * Added support for blocking cache operations using COMPOSER_CACHE_DIR=/dev/null (or NUL on windows)
  * Added support for using declare(strict_types=1) in plugins
  * Added `--prefer-stable` and `--prefer-lowest` to the `require` command
  * Added `--no-scripts` to the `require` and `remove` commands
  * Added `_comment` top level key to the schema to endorse using it as a place to store comments (it can be a string or array of strings)
  * Added support for justinrainbow/json-schema 2.0
  * Fixed binaries not being re-installed if deleted by users or the bin-dir changes. `update` and `install` will now re-install them
  * Many minor UX and docs improvements

### [1.1.3] - 2016-06-26

  * Fixed bitbucket oauth instructions
  * Fixed version parsing issue
  * Fixed handling of bad proxies that modify JSON content on the fly

### [1.1.2] - 2016-05-31

  * Fixed degraded mode issue when accessing packagist.org
  * Fixed GitHub access_token being added on subsequent requests in case of redirections
  * Fixed exclude-from-classmap not working in some circumstances
  * Fixed openssl warning preventing the use of config command for disabling tls

### [1.1.1] - 2016-05-17

  * Fixed regression in handling of #reference which made it update every time
  * Fixed dev platform requirements being required even in --no-dev install from a lock file
  * Fixed parsing of extension versions that do not follow valid numbers, we now try to parse x.y.z and ignore the rest
  * Fixed exact constraints warnings appearing for 0.x versions
  * Fixed regression in the `remove` command

### [1.1.0] - 2016-05-10

  * Added fallback to SSH for https bitbucket URLs
  * Added BaseCommand::isProxyCommand that can be overridden to mark a command as being a mere proxy, which helps avoid duplicate warnings etc on composer startup
  * Fixed archiving generating long paths in zip files on Windows

### [1.1.0-RC] - 2016-04-29

  * Added ability for plugins to register their own composer commands
  * Optimized the autoloader initialization using static loading on PHP 5.6 and above, this reduces the load time for large classmaps to almost nothing
  * Added `--latest` to `show` command to show the latest version available of your dependencies
  * Added `--outdated` to `show` command an `composer outdated` alias for it, to show only packages in need of update
  * Added `--direct` to `show` and `outdated` commands to show only your direct dependencies in the listing
  * Added support for editing all top-level properties (name, minimum-stability, ...) as well as extra values via the `config` command
  * Added abandoned state warning to the `show` and `outdated` commands when listing latest packages
  * Added support for `~/` and `$HOME/` in the path repository paths
  * Added support for wildcards in the `show` command package filter, e.g. `composer show seld/*`
  * Added ability to call composer itself from scripts via `@composer ...`
  * Added untracked files detection to the `status` command
  * Added warning to `validate` command when using exact-version requires
  * Added warning once per domain when accessing insecure URLs with secure-http disabled
  * Added a dependency on composer/ca-bundle (extracted CA bundle management to a standalone lib)
  * Added support for empty directories when archiving to tar
  * Added an `init` event for plugins to react to, which occurs right after a Composer instance is fully initialized
  * Added many new detections of problems in the `why-not`/`prohibits` command to figure out why something does not get installed in the expected version
  * Added a deprecation notice for script event listeners that use legacy script classes
  * Fixed abandoned state not showing up if you had a package installed before it was marked abandoned
  * Fixed --no-dev updates creating an incomplete lock file, everything is now always resolved on update
  * Fixed partial updates in case the vendor dir was not up to date with the lock file

### [1.0.3] - 2016-04-29

  * Security: Fixed possible command injection from the env vars into our sudo detection
  * Fixed interactive authentication with gitlab
  * Fixed class name replacement in plugins
  * Fixed classmap generation mistakenly detecting anonymous classes
  * Fixed auto-detection of stability flags in complex constraints like `2.0-dev || ^1.5`
  * Fixed content-length handling when redirecting to very small responses

### [1.0.2] - 2016-04-21

  * Fixed regression in 1.0.1 on systems with mbstring.func_overload enabled
  * Fixed regression in 1.0.1 that made dev packages update to the latest reference even if not whitelisted in a partial update
  * Fixed init command ignoring the COMPOSER env var for choosing the json file name
  * Fixed error reporting bug when the dependency resolution fails
  * Fixed handling of `$` sign in composer config command in some cases it could corrupt the json file

### [1.0.1] - 2016-04-18

  * Fixed URL updating when a package's URL changes, composer.lock now contains the right URL including correct reference
  * Fixed URL updating of the origin git remote as well for packages installed as git clone
  * Fixed binary .bat files generated from linux being incompatible with windows cmd
  * Fixed handling of paths with trailing slashes in path repository
  * Fixed create-project not using platform config when selecting a package
  * Fixed self-update not showing the channel it uses to perform the update
  * Fixed file downloads not failing loudly when the content does not match the Content-Length header
  * Fixed secure-http detecting some malformed URLs as insecure
  * Updated CA bundle

### [1.0.0] - 2016-04-05

  * Added support for bitbucket-oauth configuration
  * Added warning when running composer as super user, set COMPOSER_ALLOW_SUPERUSER=1 to hide the warning if you really must
  * Added PluginManager::getGlobalComposer getter to retrieve the global instance (which can be null!)
  * Fixed dependency solver error reporting in many cases it now shows you proper errors instead of just saying a package does not exist
  * Fixed output of failed downloads appearing as 100% done instead of Failed
  * Fixed handling of empty directories when archiving, they are not skipped anymore
  * Fixed installation of broken plugins corrupting the vendor state when combined with symlinked path repositories

### [1.0.0-beta2] - 2016-03-27

  * Break: The `install` command now turns into an `update` command automatically if you have no composer.lock. This was done only half-way before which caused inconsistencies
  * Break: By default the `remove` command now removes dependencies as well, and --update-with-dependencies is deprecated. Use --no-update-with-dependencies to get old behavior
  * Added support for update channels in `self-update`. All users will now update to stable builds by default. Run `self-update` with `--snapshot`, `--preview` or `--stable` to switch between update channels.
  * Added support for SSL_CERT_DIR env var and openssl.capath ini value
  * Added some conflict detection in `why-not` command
  * Added suggestion of root package's suggests in `create-project` command
  * Fixed `create-project` ignoring --ignore-platform-reqs when choosing a version of the package
  * Fixed `search` command in a directory without composer.json
  * Fixed path repository handling of symlinks on windows
  * Fixed PEAR repo handling to prefer HTTPS mirrors over HTTP ones
  * Fixed handling of Path env var on Windows, only PATH was accepted before
  * Small error reporting and docs improvements

### [1.0.0-beta1] - 2016-03-03

  * Break: By default we now disable any non-secure protocols (http, git, svn). This may lead to issues if you rely on those. See `secure-http` config option.
  * Break: `show` / `list` command now only show installed packages by default. An `--all` option is added to show all packages.
  * Added VCS repo support for the GitLab API, see also `gitlab-oauth` and `gitlab-domains` config options
  * Added `prohibits` / `why-not` command to show what blocks an upgrade to a given package:version pair
  * Added --tree / -t to the `show` command to see all your installed packages in a tree view
  * Added --interactive / -i to the `update` command, which lets you pick packages to update interactively
  * Added `exec` command to run binaries while having bin-dir in the PATH for convenience
  * Added --root-reqs to the `update` command to update only your direct, first degree dependencies
  * Added `cafile` and `capath` config options to control HTTPS certificate authority
  * Added pubkey verification of composer.phar when running self-update
  * Added possibility to configure per-package `preferred-install` types for more flexibility between prefer-source and prefer-dist
  * Added unpushed-changes detection when updating dependencies and in the `status` command
  * Added COMPOSER_AUTH env var that lets you pass a json configuration like the auth.json file
  * Added `secure-http` and `disable-tls` config options to control HTTPS/HTTP
  * Added warning when Xdebug is enabled as it reduces performance quite a bit, hide it with COMPOSER_DISABLE_XDEBUG_WARN=1 if you must
  * Added duplicate key detection when loading composer.json
  * Added `sort-packages` config option to force sorting of the requirements when using the `require` command
  * Added support for the XDG Base Directory spec on linux
  * Added XzDownloader for xz file support
  * Fixed SSL support to fully verify peers in all PHP versions, unsecure HTTP is also disabled by default
  * Fixed stashing and cleaning up of untracked files when updating packages
  * Fixed plugins being enabled after installation even when --no-plugins
  * Many small bug fixes and additions

### [1.0.0-alpha11] - 2015-11-14

  * Added config.platform to let you specify what your target environment looks like and make sure you do not inadvertently install dependencies that would break it
  * Added `exclude-from-classmap` in the autoload config that lets you ignore sub-paths of classmapped directories, or psr-0/4 directories when building optimized autoloaders
  * Added `path` repository type to install/symlink packages from local paths
  * Added possibility to reference script handlers from within other handlers using @script-name to reduce duplication
  * Added `suggests` command to show what packages are suggested, use -v to see more details
  * Added `content-hash` inside the composer.lock to restrict the warnings about outdated lock file to some specific changes in the composer.json file
  * Added `archive-format` and `archive-dir` config options to specify default values for the archive command
  * Added --classmap-authoritative to `install`, `update`, `require`, `remove` and `dump-autoload` commands, forcing the optimized classmap to be authoritative
  * Added -A / --with-dependencies to the `validate` command to allow validating all your dependencies recursively
  * Added --strict to the `validate` command to treat any warning as an error that then returns a non-zero exit code
  * Added a dependency on composer/semver, which is the externalized lib for all the version constraints parsing and handling
  * Added support for classmap autoloading to load plugin classes and script handlers
  * Added `bin-compat` config option that if set to `full` will create .bat proxy for binaries even if Composer runs in a linux VM
  * Added SPDX 2.0 support, and externalized that in a composer/spdx-licenses lib
  * Added warnings when the classmap autoloader finds duplicate classes
  * Added --file to the `archive` command to choose the filename
  * Added Ctrl+C handling in create-project to cancel the operation cleanly
  * Fixed version guessing to use ^ always, default to stable versions, and avoid versions that require a higher php version than you have
  * Fixed the lock file switching back and forth between old and new URL when a package URL is changed and many people run updates
  * Fixed partial updates updating things they shouldn't when the current vendor dir was out of date with the lock file
  * Fixed PHAR file creation to be more reproducible and always generate the exact same phar file from a given source
  * Fixed issue when checking out git branches or tags that are also the name of a file in the repo
  * Many minor fixes and documentation additions and UX improvements

### [1.0.0-alpha10] - 2015-04-14

  * Break: The following event classes are deprecated and you should update your script handlers to use the new ones in type hints:
    - `Composer\Script\CommandEvent` is deprecated, use `Composer\Script\Event`
    - `Composer\Script\PackageEvent` is deprecated, use `Composer\Installer\PackageEvent`
  * Break: Output is now split between stdout and stderr. Any irrelevant output to each command is on stderr as per unix best practices.
  * Added support for npm-style semver operators (`^` and `-` ranges, ` ` = AND, `||` = OR)
  * Added --prefer-lowest to `update` command to allow testing a package with the lowest declared dependencies
  * Added support for parsing semver build metadata `+anything` at the end of versions
  * Added --sort-packages option to `require` command for sorting dependencies
  * Added --no-autoloader to `install` and `update` commands to skip autoload generation
  * Added --list to `run-script` command to see available scripts
  * Added --absolute to `config` command to get back absolute paths
  * Added `classmap-authoritative` config option, if enabled only the classmap info will be used by the composer autoloader
  * Added support for branch-alias on numeric branches
  * Added support for the `https_proxy`/`HTTPS_PROXY` env vars used only for https URLs
  * Added support for using real composer repos as local paths in `create-project` command
  * Added --no-dev to `licenses` command
  * Added support for PHP 7.0 nightly builds
  * Fixed detection of stability when parsing multiple constraints
  * Fixed installs from lock file containing updated composer.json requirement
  * Fixed the autoloader suffix in vendor/autoload.php changing in every build
  * Many minor fixes, documentation additions and UX improvements

### [1.0.0-alpha9] - 2014-12-07

  * Added `remove` command to do the reverse of `require`
  * Added --ignore-platform-reqs to `install`/`update` commands to install even if you are missing a php extension or have an invalid php version
  * Added a warning when abandoned packages are being installed
  * Added auto-selection of the version constraint in the `require` command, which can now be used simply as `composer require foo/bar`
  * Added ability to define custom composer commands using scripts
  * Added `browse` command to open a browser to the given package's repo URL (or homepage with `-H`)
  * Added an `autoload-dev` section to declare dev-only autoload rules + a --no-dev flag to dump-autoload
  * Added an `auth.json` file, with `store-auths` config option
  * Added a `http-basic` config option to store login/pwds to hosts
  * Added failover to source/dist and vice-versa in case a download method fails
  * Added --path (-P) flag to the show command to see the install path of packages
  * Added --update-with-dependencies and --update-no-dev flags to the require command
  * Added `optimize-autoloader` config option to force the `-o` flag from the config
  * Added `clear-cache` command
  * Added a GzipDownloader to download single gzipped files
  * Added `ssh` support in the `github-protocols` config option
  * Added `pre-dependencies-solving` and `post-dependencies-solving` events
  * Added `pre-archive-cmd` and `post-archive-cmd` script events to the `archive` command
  * Added a `no-api` flag to GitHub VCS repos to skip the API but still get zip downloads
  * Added http-basic auth support for private git repos not on github
  * Added support for autoloading `.hh` files when running HHVM
  * Added support for PHP 5.6
  * Added support for OTP auth when retrieving a GitHub API key
  * Fixed isolation of `files` autoloaded scripts to ensure they can not affect anything
  * Improved performance of solving dependencies
  * Improved SVN and Perforce support
  * A boatload of minor fixes, documentation additions and UX improvements

### [1.0.0-alpha8] - 2014-01-06

  * Break: The `install` command now has --dev enabled by default. --no-dev can be used to install without dev requirements
  * Added `composer-plugin` package type to allow extensibility, and deprecated `composer-installer`
  * Added `psr-4` autoloading support and deprecated `target-dir` since it is a better alternative
  * Added --no-plugins flag to replace --no-custom-installers where available
  * Added `global` command to operate Composer in a user-global directory
  * Added `licenses` command to list the license of all your dependencies
  * Added `pre-status-cmd` and `post-status-cmd` script events to the `status` command
  * Added `post-root-package-install` and `post-create-project-cmd` script events to the `create-project` command
  * Added `pre-autoload-dump` script event
  * Added --rollback flag to self-update
  * Added --no-install flag to create-project to skip installing the dependencies
  * Added a `hhvm` platform package to require Facebook's HHVM implementation of PHP
  * Added `github-domains` config option to allow using GitHub Enterprise with Composer's GitHub support
  * Added `prepend-autoloader` config option to allow appending Composer's autoloader instead of the default prepend behavior
  * Added Perforce support to the VCS repository
  * Added a vendor/composer/autoload_files.php file that lists all files being included by the files autoloader
  * Added support for the `no_proxy` env var and other proxy support improvements
  * Added many robustness tweaks to make sure zip downloads work more consistently and corrupted caches are invalidated
  * Added the release date to `composer -V` output
  * Added `autoloader-suffix` config option to allow overriding the randomly generated autoloader class suffix
  * Fixed BitBucket API usage
  * Fixed parsing of inferred stability flags that are more stable than the minimum stability
  * Fixed installation order of plugins/custom installers
  * Fixed tilde and wildcard version constraints to be more intuitive regarding stabilities
  * Fixed handling of target-dir changes when updating packages
  * Improved performance of the class loader
  * Improved memory usage and performance of solving dependencies
  * Tons of minor bug fixes and improvements

### [1.0.0-alpha7] - 2013-05-04

  * Break: For forward compatibility, you should change your deployment scripts to run `composer install --no-dev`. The install command will install dev dependencies by default starting in the next release
  * Break: The `update` command now has --dev enabled by default. --no-dev can be used to update without dev requirements, but it will create an incomplete lock file and is discouraged
  * Break: Removed support for lock files created before 2012-09-15 due to their outdated unusable format
  * Added `prefer-stable` flag to pick stable packages over unstable ones when possible
  * Added `preferred-install` config option to always enable --prefer-source or --prefer-dist
  * Added `diagnose` command to to system/network checks and find common problems
  * Added wildcard support in the update whitelist, e.g. to update all packages of a vendor do `composer update vendor/*`
  * Added `archive` command to archive the current directory or a given package
  * Added `run-script` command to manually trigger scripts
  * Added `proprietary` as valid license identifier for non-free code
  * Added a `php-64bit` platform package that you can require to force a 64bit php
  * Added a `lib-ICU` platform package
  * Added a new official package type `project` for project-bootstrapping packages
  * Added zip/dist local cache to speed up repetitive installations
  * Added `post-autoload-dump` script event
  * Added `Event::getDevMode` to let script handlers know if dev requirements are being installed
  * Added `discard-changes` config option to control the default behavior when updating "dirty" dependencies
  * Added `use-include-path` config option to make the autoloader look for files in the include path too
  * Added `cache-ttl`, `cache-files-ttl` and `cache-files-maxsize` config option
  * Added `cache-dir`, `cache-files-dir`, `cache-repo-dir` and `cache-vcs-dir` config option
  * Added support for using http(s) authentication to non-github repos
  * Added support for using multiple autoloaders at once (e.g. PHPUnit + application both using Composer autoloader)
  * Added support for .inc files for classmap autoloading (legacy support, do not do this on new projects!)
  * Added support for version constraints in show command, e.g. `composer show monolog/monolog 1.4.*`
  * Added support for svn repositories containing packages in a deeper path (see package-path option)
  * Added an `artifact` repository to scan a directory containing zipped packages
  * Added --no-dev flag to `install` and `update` commands
  * Added --stability (-s) flag to create-project to lower the required stability
  * Added --no-progress to `install` and `update` to hide the progress indicators
  * Added --available (-a) flag to the `show` command to display only available packages
  * Added --name-only (-N) flag to the `show` command to show only package names (one per line, no formatting)
  * Added --optimize-autoloader (-o) flag to optimize the autoloader from the `install` and `update` commands
  * Added -vv and -vvv flags to get more verbose output, can be useful to debug some issues
  * Added COMPOSER_NO_INTERACTION env var to do the equivalent of --no-interaction (should be set on build boxes, CI, PaaS)
  * Added PHP 5.2 compatibility to the autoloader configuration files so they can be used to configure another autoloader
  * Fixed handling of platform requirements of the root package when installing from lock
  * Fixed handling of require-dev dependencies
  * Fixed handling of unstable packages that should be downgraded to stable packages when updating to new version constraints
  * Fixed parsing of the `~` operator combined with unstable versions
  * Fixed the `require` command corrupting the json if the new requirement was invalid
  * Fixed support of aliases used together with `<version>#<reference>` constraints
  * Improved output of dependency solver problems by grouping versions of a package together
  * Improved performance of classmap generation
  * Improved mercurial support in various places
  * Improved lock file format to minimize unnecessary diffs
  * Improved the `config` command to support all options
  * Improved the coverage of the `validate` command
  * Tons of minor bug fixes and improvements

### [1.0.0-alpha6] - 2012-10-23

  * Schema: Added ability to pass additional options to repositories (i.e. ssh keys/client certificates to secure private repos)
  * Schema: Added a new `~` operator that should be preferred over `>=`, see https://getcomposer.org/doc/01-basic-usage.md#package-versions
  * Schema: Version constraints `<x.y` are assumed to be `<x.y-dev` unless specified as `<x.y-stable` to reduce confusion
  * Added `config` command to edit/list config values, including --global switch for system config
  * Added OAuth token support for the GitHub API
  * Added ability to specify CLI commands as scripts in addition to PHP callbacks
  * Added --prefer-dist flag to force installs of dev packages from zip archives instead of clones
  * Added --working-dir (-d) flag to change the working directory
  * Added --profile flag to all commands to display execution time and memory usage
  * Added `github-protocols` config key to define the order of preferred protocols for github.com clones
  * Added ability to interactively reset changes to vendor dirs while updating
  * Added support for hg bookmarks in the hg driver
  * Added support for svn repositories not following the standard trunk/branch/tags scheme
  * Fixed git clones of dev versions so that you end up on a branch and not in detached HEAD
  * Fixed "Package not installed" issues with --dev installs
  * Fixed the lock file format to be a snapshot of all the package info at the time of update
  * Fixed order of autoload requires to follow package dependencies
  * Fixed rename() failures with "Access denied" on windows
  * Improved memory usage to be more reasonable and not grow with the repository size
  * Improved performance and memory usage of installs from composer.lock
  * Improved performance of a few essential code paths
  * Many bug small fixes and docs improvements

### [1.0.0-alpha5] - 2012-08-18

  * Added `dump-autoload` command to only regenerate the autoloader
  * Added --optimize to `dump-autoload` to generate a more performant classmap-based autoloader for production
  * Added `status` command to show if any source-installed dependency has local changes, use --verbose to see changed files
  * Added --verbose flag to `install` and `update` that shows the new commits when updating source-installed dependencies
  * Added --no-update flag to `require` to only modify the composer.json file but skip the update
  * Added --no-custom-installers and --no-scripts to `install`, `update` and `create-project` to prevent all automatic code execution
  * Added support for installing archives that contain only a single file
  * Fixed APC related issues in the autoload script on high load websites
  * Fixed installation of branches containing capital letters
  * Fixed installation of custom dev versions/branches
  * Improved the coverage of the `validate` command
  * Improved PEAR scripts/binaries support
  * Improved and fixed the output of various commands
  * Improved error reporting on network failures and some other edge cases
  * Various minor bug fixes and docs improvements

### [1.0.0-alpha4] - 2012-07-04

  * Break: The default `minimum-stability` is now `stable`, [read more](https://groups.google.com/d/topic/composer-dev/_g3ASeIFlrc/discussion)
  * Break: Custom installers now receive the IO instance and a Composer instance in their constructor
  * Schema: Added references for dev versions, requiring `dev-master#abcdef` for example will force the abcdef commit
  * Schema: Added `support` key with some more metadata (email, issues, forum, wiki, irc, source)
  * Schema: Added `!=` operator for version constraints in `require`/`require-dev`
  * Added a recommendation for package names to be `lower-cased/with-dashes`, it will be enforced for new packages on Pacakgist
  * Added `require` command to add a package to your requirements and install it
  * Added a whitelist to `update`. Calling `composer update foo/bar foo/baz` allows you to update only those packages
  * Added support for overriding repositories in the system config (define repositories in ~/.composer/config.json)
  * Added `lib-*` packages to the platform repository, e.g. `lib-pcre` contains the pcre version
  * Added caching of GitHub metadata (faster startup time with custom GitHub VCS repos)
  * Added caching of SVN metadata (faster startup time with custom SVN VCS repos)
  * Added support for file:// URLs to GitDriver
  * Added --self flag to the `show` command to display the infos of the root package
  * Added --dev flag to `create-project` command
  * Added --no-scripts to `install` and `update` commands to avoid triggering the scripts
  * Added `COMPOSER_ROOT_VERSION` env var to specify the version of the root package (fixes some edge cases)
  * Added support for multiple custom installers in one package
  * Added files autoloading method which requires files on every request, e.g. to load functional code
  * Added automatic recovery for lock files that contain references to rewritten (force pushed) commits
  * Improved PEAR repositories support and package.xml extraction
  * Improved and fixed the output of various commands
  * Fixed the order of installation of requirements (they are always installed before the packages requiring them)
  * Cleaned up / refactored the dependency solver code as well as the output for unsolvable requirements
  * Various bug fixes and docs improvements

### [1.0.0-alpha3] - 2012-05-13

  * Schema: Added `require-dev` for development-time requirements (tests, etc), install with --dev
  * Schema: Added author.role to list the author's role in the project
  * Schema: Added `minimum-stability` + `@<stability>` flags in require for restricting packages to a certain stability
  * Schema: Removed `recommend`
  * Schema: `suggest` is now informational and can use any description for a package, not only a constraint
  * Break: vendor/.composer/autoload.php has been moved to vendor/autoload.php, other files are now in vendor/composer/
  * Added caching of repository metadata (faster startup times & failover if packagist is down)
  * Added removal of packages that are not needed anymore
  * Added include_path support for legacy projects that are full of require_once statements
  * Added installation notifications API to allow better statistics on Composer repositories
  * Added support for proxies that require authentication
  * Added support for private github repositories over https
  * Added autoloading support for root packages that use target-dir
  * Added awareness of the root package presence and support for it's provide/replace/conflict keys
  * Added IOInterface::isDecorated to test for colored output support
  * Added validation of licenses based on the [SPDX registry](https://spdx.org/licenses/)
  * Improved repository protocol to have large cacheable parts
  * Fixed various bugs relating to package aliasing, proxy configuration, binaries
  * Various bug fixes and docs improvements

### [1.0.0-alpha2] - 2012-04-03

  * Added `create-project` command to install a project from scratch with composer
  * Added automated `classmap` autoloading support for non-PSR-0 compliant projects
  * Added human readable error reporting when deps can not be solved
  * Added support for private GitHub and SVN repositories (use --no-interaction for CI)
  * Added "file" downloader type to download plain files
  * Added support for authentication with svn repositories
  * Added autoload support for PEAR repositories
  * Improved clones from GitHub which now automatically select between git/https/http protocols
  * Improved `validate` command to give more feedback
  * Improved the `search` & `show` commands output
  * Removed dependency on filter_var
  * Various robustness & error handling improvements, docs fixes and more bug fixes

### 1.0.0-alpha1 - 2012-03-01

  * Initial release

[1.10.6]: https://github.com/composer/composer/compare/1.10.5...1.10.6
[1.10.5]: https://github.com/composer/composer/compare/1.10.4...1.10.5
[1.10.4]: https://github.com/composer/composer/compare/1.10.3...1.10.4
[1.10.3]: https://github.com/composer/composer/compare/1.10.2...1.10.3
[1.10.2]: https://github.com/composer/composer/compare/1.10.1...1.10.2
[1.10.1]: https://github.com/composer/composer/compare/1.10.0...1.10.1
[1.10.0]: https://github.com/composer/composer/compare/1.10.0-RC...1.10.0
[1.10.0-RC]: https://github.com/composer/composer/compare/1.9.3...1.10.0-RC
[1.9.3]: https://github.com/composer/composer/compare/1.9.2...1.9.3
[1.9.2]: https://github.com/composer/composer/compare/1.9.1...1.9.2
[1.9.1]: https://github.com/composer/composer/compare/1.9.0...1.9.1
[1.9.0]: https://github.com/composer/composer/compare/1.8.6...1.9.0
[1.8.6]: https://github.com/composer/composer/compare/1.8.5...1.8.6
[1.8.5]: https://github.com/composer/composer/compare/1.8.4...1.8.5
[1.8.4]: https://github.com/composer/composer/compare/1.8.3...1.8.4
[1.8.3]: https://github.com/composer/composer/compare/1.8.2...1.8.3
[1.8.2]: https://github.com/composer/composer/compare/1.8.1...1.8.2
[1.8.1]: https://github.com/composer/composer/compare/1.8.0...1.8.1
[1.8.0]: https://github.com/composer/composer/compare/1.7.3...1.8.0
[1.7.3]: https://github.com/composer/composer/compare/1.7.2...1.7.3
[1.7.2]: https://github.com/composer/composer/compare/1.7.1...1.7.2
[1.7.1]: https://github.com/composer/composer/compare/1.7.0...1.7.1
[1.7.0]: https://github.com/composer/composer/compare/1.7.0-RC...1.7.0
[1.7.0-RC]: https://github.com/composer/composer/compare/1.6.5...1.7.0-RC
[1.6.5]: https://github.com/composer/composer/compare/1.6.4...1.6.5
[1.6.4]: https://github.com/composer/composer/compare/1.6.3...1.6.4
[1.6.3]: https://github.com/composer/composer/compare/1.6.2...1.6.3
[1.6.2]: https://github.com/composer/composer/compare/1.6.1...1.6.2
[1.6.1]: https://github.com/composer/composer/compare/1.6.0...1.6.1
[1.6.0]: https://github.com/composer/composer/compare/1.6.0-RC...1.6.0
[1.6.0-RC]: https://github.com/composer/composer/compare/1.5.6...1.6.0-RC
[1.5.6]: https://github.com/composer/composer/compare/1.5.5...1.5.6
[1.5.5]: https://github.com/composer/composer/compare/1.5.4...1.5.5
[1.5.4]: https://github.com/composer/composer/compare/1.5.3...1.5.4
[1.5.3]: https://github.com/composer/composer/compare/1.5.2...1.5.3
[1.5.2]: https://github.com/composer/composer/compare/1.5.1...1.5.2
[1.5.1]: https://github.com/composer/composer/compare/1.5.0...1.5.1
[1.5.0]: https://github.com/composer/composer/compare/1.4.3...1.5.0
[1.4.3]: https://github.com/composer/composer/compare/1.4.2...1.4.3
[1.4.2]: https://github.com/composer/composer/compare/1.4.1...1.4.2
[1.4.1]: https://github.com/composer/composer/compare/1.4.0...1.4.1
[1.4.0]: https://github.com/composer/composer/compare/1.3.3...1.4.0
[1.3.3]: https://github.com/composer/composer/compare/1.3.2...1.3.3
[1.3.2]: https://github.com/composer/composer/compare/1.3.1...1.3.2
[1.3.1]: https://github.com/composer/composer/compare/1.3.0...1.3.1
[1.3.0]: https://github.com/composer/composer/compare/1.3.0-RC...1.3.0
[1.3.0-RC]: https://github.com/composer/composer/compare/1.2.4...1.3.0-RC
[1.2.4]: https://github.com/composer/composer/compare/1.2.3...1.2.4
[1.2.3]: https://github.com/composer/composer/compare/1.2.2...1.2.3
[1.2.2]: https://github.com/composer/composer/compare/1.2.1...1.2.2
[1.2.1]: https://github.com/composer/composer/compare/1.2.0...1.2.1
[1.2.0]: https://github.com/composer/composer/compare/1.2.0-RC...1.2.0
[1.2.0-RC]: https://github.com/composer/composer/compare/1.1.3...1.2.0-RC
[1.1.3]: https://github.com/composer/composer/compare/1.1.2...1.1.3
[1.1.2]: https://github.com/composer/composer/compare/1.1.1...1.1.2
[1.1.1]: https://github.com/composer/composer/compare/1.1.0...1.1.1
[1.1.0]: https://github.com/composer/composer/compare/1.0.3...1.1.0
[1.1.0-RC]: https://github.com/composer/composer/compare/1.0.3...1.1.0-RC
[1.0.3]: https://github.com/composer/composer/compare/1.0.2...1.0.3
[1.0.2]: https://github.com/composer/composer/compare/1.0.1...1.0.2
[1.0.1]: https://github.com/composer/composer/compare/1.0.0...1.0.1
[1.0.0]: https://github.com/composer/composer/compare/1.0.0-beta2...1.0.0
[1.0.0-beta2]: https://github.com/composer/composer/compare/1.0.0-beta1...1.0.0-beta2
[1.0.0-beta1]: https://github.com/composer/composer/compare/1.0.0-alpha11...1.0.0-beta1
[1.0.0-alpha11]: https://github.com/composer/composer/compare/1.0.0-alpha10...1.0.0-alpha11
[1.0.0-alpha10]: https://github.com/composer/composer/compare/1.0.0-alpha9...1.0.0-alpha10
[1.0.0-alpha9]: https://github.com/composer/composer/compare/1.0.0-alpha8...1.0.0-alpha9
[1.0.0-alpha8]: https://github.com/composer/composer/compare/1.0.0-alpha7...1.0.0-alpha8
[1.0.0-alpha7]: https://github.com/composer/composer/compare/1.0.0-alpha6...1.0.0-alpha7
[1.0.0-alpha6]: https://github.com/composer/composer/compare/1.0.0-alpha5...1.0.0-alpha6
[1.0.0-alpha5]: https://github.com/composer/composer/compare/1.0.0-alpha4...1.0.0-alpha5
[1.0.0-alpha4]: https://github.com/composer/composer/compare/1.0.0-alpha3...1.0.0-alpha4
[1.0.0-alpha3]: https://github.com/composer/composer/compare/1.0.0-alpha2...1.0.0-alpha3
[1.0.0-alpha2]: https://github.com/composer/composer/compare/1.0.0-alpha1...1.0.0-alpha2<|MERGE_RESOLUTION|>--- conflicted
+++ resolved
@@ -1,4 +1,3 @@
-<<<<<<< HEAD
 ### [2.0.0-?] 2020-??
 
   * Breaking: This is a major release and while we tried to keep things compatible for most users, you might want to have a look at the [UPGRADE](UPGRADE-2.0.md) guides
@@ -28,7 +27,7 @@
   * Added --no-check-version to `validate` command to remove the warning in case the version is defined
   * Fixed suggest output being very spammy, it now is only one line long and shows more rarely
   * Fixed conflict rules like e.g. >=5 from matching dev-master, as it is not normalized to 9999999-dev internally anymore
-=======
+
 ### [1.10.6] 2020-05-06
 
   * Fixed version guessing to take composer-runtime-api and composer-plugin-api requirements into account to avoid selecting packages which require Composer 2
@@ -37,7 +36,6 @@
   * Fixed composer-runtime-api support on Composer 1.x, the package is now present as 1.0.0
   * Fixed support for composer show --name-only --self
   * Fixed detection of GitLab URLs when handling authentication in some cases
->>>>>>> ff27fdf4
 
 ### [1.10.5] 2020-04-10
 
